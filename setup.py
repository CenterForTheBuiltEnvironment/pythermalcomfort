#!/usr/bin/env python
# -*- encoding: utf-8 -*-
from __future__ import absolute_import
from __future__ import print_function

import io
import re
from glob import glob
from os.path import basename
from os.path import dirname
from os.path import join
from os.path import splitext

from setuptools import find_packages
from setuptools import setup


def read(*names, **kwargs):
    with io.open(
        join(dirname(__file__), *names), encoding=kwargs.get("encoding", "utf8")
    ) as fh:
        return fh.read()


setup(
    name="pythermalcomfort",
<<<<<<< HEAD
    version="2.0.3",
=======
    version="2.1.0",
>>>>>>> 0e1b5e0e
    license="MIT",
    description="Package to calculate several thermal comfort indices (e.g. PMV, PPD, SET, adaptive) and convert physical variables. Please cite us if you use this package: Tartarini, F., Schiavon, S., 2020. pythermalcomfort: A Python package for thermal comfort research. SoftwareX 12, 100578. https://doi.org/10.1016/j.softx.2020.100578",
    long_description="%s\n%s"
    % (
        re.compile("^.. start-badges.*^.. end-badges", re.M | re.S).sub(
            "", read("README.rst")
        ),
        re.sub(":[a-z]+:`~?(.*?)`", r"``\1``", read("CHANGELOG.rst")),
    ),
    author="Federico Tartarini",
    author_email="cbecomforttool@gmail.com",
    url="https://github.com/CenterForTheBuiltEnvironment/pythermalcomfort",
    packages=find_packages("src"),
    package_dir={"": "src"},
    py_modules=[splitext(basename(path))[0] for path in glob("src/*.py")],
    include_package_data=True,
    zip_safe=False,
    classifiers=[
        # complete classifier list: http://pypi.python.org/pypi?%3Aaction=list_classifiers
        "Development Status :: 5 - Production/Stable",
        "Intended Audience :: Developers",
        "Intended Audience :: Education",
        "Intended Audience :: Science/Research",
        "License :: OSI Approved :: MIT License",
        "Operating System :: Unix",
        "Operating System :: POSIX",
        "Operating System :: Microsoft :: Windows",
        "Programming Language :: Python",
        "Programming Language :: Python :: 3",
        "Programming Language :: Python :: 3.6",
        "Programming Language :: Python :: 3.7",
        "Programming Language :: Python :: 3.8",
        "Programming Language :: Python :: 3.9",
        "Programming Language :: Python :: 3.10",
        "Programming Language :: Python :: Implementation :: CPython",
        "Programming Language :: Python :: Implementation :: PyPy",
        "Topic :: Scientific/Engineering",
        "Topic :: Utilities",
    ],
    project_urls={
        "Documentation": "https://pythermalcomfort.readthedocs.io/",
        "Changelog": "https://pythermalcomfort.readthedocs.io/en/latest/changelog.html",
        "Issue Tracker": "https://github.com/CenterForTheBuiltEnvironment/pythermalcomfort/issues",
    },
    keywords=[
        "thermal comfort",
        "pmv",
        "ppd",
        "building design",
        "compliance",
        "thermal environment",
        "built environment",
    ],
    python_requires=">=3.6.*",
    install_requires=[
        "scipy",
        "numba",
        "jos3",
        "numpy",
    ],  # eg: 'aspectlib==1.1.1', 'six>=1.7',
    extras_require={
        # eg:
        #   'rst': ['docutils>=0.11'],
        #   ':python_version=="2.6"': ['argparse'],
    },
    entry_points={
        "console_scripts": [
            "pythermalcomfort = pythermalcomfort.cli:main",
        ]
    },
)<|MERGE_RESOLUTION|>--- conflicted
+++ resolved
@@ -24,11 +24,7 @@
 
 setup(
     name="pythermalcomfort",
-<<<<<<< HEAD
-    version="2.0.3",
-=======
     version="2.1.0",
->>>>>>> 0e1b5e0e
     license="MIT",
     description="Package to calculate several thermal comfort indices (e.g. PMV, PPD, SET, adaptive) and convert physical variables. Please cite us if you use this package: Tartarini, F., Schiavon, S., 2020. pythermalcomfort: A Python package for thermal comfort research. SoftwareX 12, 100578. https://doi.org/10.1016/j.softx.2020.100578",
     long_description="%s\n%s"
