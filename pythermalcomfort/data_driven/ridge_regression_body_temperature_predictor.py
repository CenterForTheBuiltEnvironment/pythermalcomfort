import numpy as np

from pythermalcomfort.classes_input import RidgeRegressionInputs
from pythermalcomfort.classes_return import PredictedBodyTemperatures
from pythermalcomfort.shared_functions import valid_range
from pythermalcomfort.utilities import Sex

# --- Model Constants ---

# Minimum values for each of the 8 input features, used for Min-Max scaling.
_FEATURES_SCALER_OFFSET = np.array(
    [
        0.0,  # sex
        -0.3114754098360656,  # age
        -3.020833333333333,  # height
        -0.6183587248751761,  # weight
        -1.222222222222222,  # tdb
        -0.21951219512195122,  # rh
        -11.197107405358395,  # t_re
        -2.105553500973682,  # t_sk
    ]
)

# Scaling factors (1 / (max - min)) for each of the 8 input features, used for Min-Max scaling.
_FEATURES_SCALER_SCALE = np.array(
    [
        1.0,  # sex
        0.01639344262295082,  # age
        0.020833333333333332,  # height
        0.012802458071949815,  # weight
        0.05555555555555555,  # tdb
        0.024390243902439025,  # rh
        0.31613056192207334,  # t_re
        0.08119094120192633,  # t_sk
    ]
)

# Minimum values for the 2 output variables (Rectal Temp, Mean Skin Temp), used for inverse scaling.
_OUTPUT_SCALER_OFFSET = np.array(
    [
        -11.197107405358395,  # t_re
        -2.0197777680408033,  # t_sk
    ]
)

# Scaling factors (1 / (max - min)) for the 2 output variables, used for inverse scaling.
_OUTPUT_SCALER_SCALE = np.array(
    [
        0.31613056192207334,  # t_re
        0.07894843838015173,  # t_sk
    ]
)

# Coefficients for the Rectal Temperature (t_re) ridge regression model.
# Corresponds to the 8 input features in order.
_T_RE_COEFFS = np.array(
    [
        0.00016261586852849347,  # sex
        0.0007368142143779594,  # age
        -0.00043916987857211637,  # height
        0.00046532701146677997,  # weight
        0.0008443934806620367,  # tdb
        0.0006663379066237714,  # rh
        0.9932810428489056,  # t_re (previous)
        0.006016233208250791,  # t_sk (previous)
    ]
)
# Intercept term for the Rectal Temperature (t_re) ridge regression model.
_T_RE_INTERCEPT = -0.0013528489525256315

# Coefficients for the Mean Skin Temperature (t_sk) ridge regression model.
# Corresponds to the 8 input features in order.
_T_SK_COEFFS = np.array(
    [
        0.0006157845452869151,  # sex
        0.00014854705372386215,  # age
        -0.0004329826169348138,  # height
        -0.0011471088118388912,  # weight
        0.018904677058503336,  # tdb
        0.003188995712763656,  # rh
        -0.0010477636196332153,  # t_re (previous)
        0.933918210580563,  # t_sk (previous)
    ]
)
# Intercept term for the Mean Skin Temperature (t_sk) ridge regression model.
_T_SK_INTERCEPT = 0.04356328728329839

# Thermoneutral baseline configuration
_BASELINE_DURATION = 120  # minutes
_THERMONEUTRAL_TDB = 23.0  # °C
_THERMONEUTRAL_RH = 50.0  # %


def _scale_features(features: np.ndarray) -> np.ndarray:
    """Scales input features using predefined scaling constants."""
    return features * _FEATURES_SCALER_SCALE + _FEATURES_SCALER_OFFSET


def _inverse_scale_output(scaled_output: np.ndarray) -> np.ndarray:
    """Apply inverse scaling to the model output."""
    return (scaled_output - _OUTPUT_SCALER_OFFSET) / _OUTPUT_SCALER_SCALE


def _predict_temperature_simulation(
    features: np.ndarray, duration: int
) -> tuple[np.ndarray, np.ndarray]:
    """Core simulation loop for temperature prediction."""
    # Scale input features
    scaled_features = _scale_features(features)

    # Precompute static components of the regression
    static_t_re = np.dot(scaled_features[:, :6], _T_RE_COEFFS[:6]) + _T_RE_INTERCEPT
    static_t_sk = np.dot(scaled_features[:, :6], _T_SK_COEFFS[:6]) + _T_SK_INTERCEPT

    # Initialize temperatures from scaled features
    prev_t_re = scaled_features[:, 6]
    prev_t_sk = scaled_features[:, 7]

    # Store history of temperatures
    n_scenarios = features.shape[0]
    t_re_history_scaled = np.empty((n_scenarios, duration), dtype=float)
    t_sk_history_scaled = np.empty((n_scenarios, duration), dtype=float)

    # Run simulation
    for i in range(duration):
        new_t_re = (
            static_t_re + _T_RE_COEFFS[6] * prev_t_re + _T_RE_COEFFS[7] * prev_t_sk
        )
        new_t_sk = (
            static_t_sk + _T_SK_COEFFS[6] * prev_t_re + _T_SK_COEFFS[7] * prev_t_sk
        )
        prev_t_re, prev_t_sk = new_t_re, new_t_sk

        t_re_history_scaled[:, i] = new_t_re
        t_sk_history_scaled[:, i] = new_t_sk

    # Stack as (n_scenarios, duration, 2) and inverse-scale via broadcasting
    stacked = np.stack([t_re_history_scaled, t_sk_history_scaled], axis=-1)
    inv = (stacked - _OUTPUT_SCALER_OFFSET) / _OUTPUT_SCALER_SCALE
    t_re_history = inv[..., 0]
    t_sk_history = inv[..., 1]

    return t_re_history, t_sk_history


def _check_ridge_regression_compliance(
    age: np.ndarray,
    height: np.ndarray,
    weight: np.ndarray,
    tdb: np.ndarray,
    rh: np.ndarray,
) -> tuple[np.ndarray, np.ndarray, np.ndarray, np.ndarray, np.ndarray]:
    """Check if the inputs are within the model's applicability limits."""
    age_valid = valid_range(age, (60, 100))
    height_valid = valid_range(height, (130, 230))
    mass_valid = valid_range(weight, (40, 140))
    temp_valid = valid_range(tdb, (0, 60))
    rh_valid = valid_range(rh, (0, 100))
    return age_valid, height_valid, mass_valid, temp_valid, rh_valid


def ridge_regression_body_temperature_predictor(
    sex: Sex | str | list[Sex | str],
    age: float | list[float],
    height: float | list[float],
    weight: float | list[float],
    tdb: float | list[float],
    rh: float | list[float],
    duration: int,
    t_re: float | list[float] | None = None,
    t_sk: float | list[float] | None = None,
    limit_inputs: bool = True,
    round_output: bool = True,
) -> PredictedBodyTemperatures:
    """Predicts the full history of core and skin temperature changes based on a ridge regression model.

    This model simulates the rectal (t_re) and mean skin (t_sk)
    temperatures by first establishing a baseline in a thermoneutral environment
    (23°C, 50% RH for 120 mins) and then simulating exposure to the specified
    environmental conditions for `duration`. If a `t_re` and
    `t_sk` are provided, then the initial 120 min simulation is skipped.
    Coefficients are taken from fold one from the study [Forbes2025]_
    (https://doi.org/10.1016/j.jtherbio.2025.104078). See notes documentation
    for limitations with this model.

    Parameters
    ----------
    sex : Sex or str or list of (Sex or str)
        Biological sex. Pass the enum instance (e.g., `Sex.male`),
        its string value (e.g., `Sex.male.value` or `"male"`),
        or a list of either for vectorized inputs.
    age : float or list
        Age, in years.
    height : float or list
        Body height in meters [m].
    weight : float or list
        Body weight in kilograms [kg].
    tdb : float or list
        Ambient (dry bulb) air temperature, in °C.
    rh : float or list
        Relative humidity, in %.
    duration : int
        Duration of the simulation in the specified environment, in minutes.
    t_re : float or list, optional
        Initial rectal temperature (°C). If provided, the baseline simulation
        at 23°C, 50% RH for 120 minutes is skipped, and this value is used
        as the starting rectal temperature for the main simulation.
    t_sk : float or list, optional
        Initial mean skin temperature (°C). If provided, the baseline simulation
        at 23°C, 50% RH for 120 minutes is skipped, and this value is used
        as the starting mean skin temperature for the main simulation.
    limit_inputs : bool, optional
        If True, limits the inputs to the standard applicability limits. Defaults to True.
    round_output : bool, optional
        If True, rounds outputs to 2 decimal places; otherwise leaves full precision.
        Defaults to True.

    Returns
    -------
    PredictedBodyTemperatures
        A dataclass containing the predicted rectal (`t_re`) and skin (`t_sk`)
        temperature history in °C. See
        :py:class:`~pythermalcomfort.classes_return.PredictedBodyTemperatures`
        for more details. The outputs are numpy arrays. For scalar inputs, the shape
        is (`duration`,). For vector inputs, the shape is (`n_inputs`, `duration`).

    Raises
    ------
    ValueError
        If input arrays have inconsistent shapes after broadcasting.
        If sex contains invalid values (must be "male"/"female" or Sex enum members).
        If only one of t_re or t_sk is provided.
        If t_re and t_sk are not broadcastable to the input shape.

    Notes
    -----
    The model is applicable for adults aged between 60 and 100 years. The ranges for
    the input parameters are:

    - **Age**: 60 to 100 years
    - **Height**: 1.30 to 2.30 m
    - **Weight**: 40 to 140 kg
    - **Ambient Temperature**: 0 to 60 °C
    - **Relative Humidity**: 0 to 100 %

    If inputs fall outside applicability limits and `limit_inputs=True`, the
    corresponding output time series are filled with NaN for all time steps.

    The model does not have inputs such as: air velocity, radiative heat transfer,
    clothing level and an individual's activity level due to there being little
    variation in the dataset.

    All individuals in the dataset were in minimal clothing while stationary in a
    heat chamber, therefore stationary individuals in minimal clothing are best
    represented by this model.

    The function supports vectorized inputs for all parameters, allowing for
    batch predictions.

    Examples
    --------
    >>> from pythermalcomfort.utilities import Sex
    >>> from pythermalcomfort.data_driven.ridge_regression_body_temperature_predictor import (
    ...     ridge_regression_body_temperature_predictor,
    ... )
    >>> # Scalar example for a single person
    >>> results = ridge_regression_body_temperature_predictor(
    ...     sex=Sex.male.value,
    ...     age=60,
    ...     height=1.8,
    ...     weight=75,
    ...     tdb=35,
    ...     rh=60,
    ...     duration=540,
    ... )
    >>> print(f"Final Rectal temp: {results.t_re[-1]:.2f}°C")
    Final rectal temp: 38.15°C
    >>> print(f"Final Skin temp: {results.t_sk[-1]:.2f}°C")
    Final Skin temp: 37.02°C
    >>> print(f"Rectal temp history shape: {results.t_re.shape}")
    Rectal temp history shape: (540,)

    >>> # Vectorized example for multiple scenarios
    >>> results_vec = ridge_regression_body_temperature_predictor(
    ...     sex=[Sex.male.value, Sex.female.value],
    ...     age=[60, 65],
    ...     height=[1.8, 1.65],
    ...     weight=[75, 60],
    ...     tdb=[35, 40],
    ...     rh=[60, 50],
    ...     duration=540,
    ... )
    >>> print(f"Final rectal temps: {results_vec.t_re[:, -1]}")
    Final rectal temps: [38.15, 38.53]
    >>> print(f"Rectal temp history shape: {results_vec.t_re.shape}")
    Rectal temp history shape: (2, 540)
    """
    # Validate inputs
    RidgeRegressionInputs(
        sex=sex,
        age=age,
        height=height,
        weight=weight,
        tdb=tdb,
        rh=rh,
        duration=duration,
        t_re=t_re,
        t_sk=t_sk,
        limit_inputs=limit_inputs,
        round_output=round_output,
    )

    # Convert height from m to cm, handling both scalar and list-like inputs
    height_cm = np.asarray(height) * 100

    # Convert sex (enum or string) to string values and then 0/1 encoding
    sex_arr = np.atleast_1d(sex)
    sex_str = sex_str = np.array(
        [(s.value if isinstance(s, Sex) else str(s)).strip().lower() for s in sex_arr]
    )
    valid_sex_values = np.array([Sex.male.value, Sex.female.value])
    if not np.all(np.isin(sex_str, valid_sex_values)):
<<<<<<< HEAD
        raise ValueError(
            f"Invalid input for sex. Must be one of {valid_sex_values.tolist()}"
        )
=======
        err_msg = f"Invalid input for sex. Must be one of {valid_sex_values.tolist()}"
        raise ValueError(err_msg)
>>>>>>> 86d078b6
    # 1 for female, 0 for male
    sex_value_arr = (sex_str == Sex.female.value).astype(int)
    # If the original input was a scalar, convert the array back to a scalar
    # to preserve the correct output shape.
    supported_sex_values = (list, tuple, np.ndarray)
    if not isinstance(sex, supported_sex_values):
        sex_value = sex_value_arr.item()
    else:
        sex_value = sex_value_arr

    # Convert inputs to numpy arrays for vectorization
    inputs = np.broadcast_arrays(sex_value, age, height_cm, weight, tdb, rh)
    original_shape = inputs[0].shape
    flat_inputs = [np.ravel(i) for i in inputs]

    if limit_inputs:
        (
            age_valid,
            height_valid,
            mass_valid,
            temp_valid,
            rh_valid,
        ) = _check_ridge_regression_compliance(
            flat_inputs[1],
            flat_inputs[2],
            flat_inputs[3],
            flat_inputs[4],
            flat_inputs[5],
        )

    if t_re is not None and t_sk is not None:
        try:
            # Use provided baseline temperatures
            current_t_re = np.broadcast_to(
<<<<<<< HEAD
                np.asarray(t_re), original_shape
            ).ravel()
            current_t_sk = np.broadcast_to(
                np.asarray(t_sk), original_shape
            ).ravel()
        except ValueError as err:
            raise ValueError(
                "t_re and t_sk must be broadcastable to the input shape "
=======
                np.asarray(initial_t_re), original_shape
            ).ravel()
            current_t_sk = np.broadcast_to(
                np.asarray(initial_t_sk), original_shape
            ).ravel()
        except ValueError as err:
            message = (
                "initial_t_re and initial_t_sk must be broadcastable to the input shape "
>>>>>>> 86d078b6
                f"{original_shape}."
            )
            raise ValueError(message) from err
    else:
        # Baseline simulation (120 mins in a neutral environment)
        t_re = np.full_like(flat_inputs[0], 37.0, dtype=float)
        t_sk = np.full_like(flat_inputs[0], 32.0, dtype=float)

        baseline_features = np.stack(
            [
                flat_inputs[0],  # sex
                flat_inputs[1],  # age
                flat_inputs[2],  # height
                flat_inputs[3],  # weight
<<<<<<< HEAD
                np.full_like(flat_inputs[0], 23.0),  # tdb = 23°C
                np.full_like(flat_inputs[0], 50.0),  # humidity = 50%
                t_re,
                t_sk,
=======
                np.full_like(flat_inputs[0], _THERMONEUTRAL_TDB),  # tdb
                np.full_like(flat_inputs[0], _THERMONEUTRAL_RH),  # relative humidity
                initial_t_re,
                initial_t_sk,
>>>>>>> 86d078b6
            ],
            axis=1,
        )

        baseline_t_re_hist, baseline_t_sk_hist = _predict_temperature_simulation(
            baseline_features, duration=_BASELINE_DURATION
        )
        current_t_re = baseline_t_re_hist[:, -1]
        current_t_sk = baseline_t_sk_hist[:, -1]

    # Final simulation in specified environment
    final_features = np.stack(
        [
            flat_inputs[0],  # sex
            flat_inputs[1],  # age
            flat_inputs[2],  # height
            flat_inputs[3],  # weight
            flat_inputs[4],  # tdb
            flat_inputs[5],  # humidity
            current_t_re,
            current_t_sk,
        ],
        axis=1,
    )

    final_t_re_hist, final_t_sk_hist = _predict_temperature_simulation(
        final_features,
        duration=duration,
    )

    if limit_inputs:
        all_valid = ~(
            np.isnan(age_valid)
            | np.isnan(height_valid)
            | np.isnan(mass_valid)
            | np.isnan(temp_valid)
            | np.isnan(rh_valid)
        )
        # Apply validity mask across the time dimension
        validity_mask = all_valid[:, np.newaxis]
        final_t_re_hist = np.where(validity_mask, final_t_re_hist, np.nan)
        final_t_sk_hist = np.where(validity_mask, final_t_sk_hist, np.nan)

    if round_output:
        final_t_re_hist = np.round(final_t_re_hist, 2)
        final_t_sk_hist = np.round(final_t_sk_hist, 2)

    # If original input was scalar, return 1D array instead of 2D
    if not original_shape:
        final_t_re = final_t_re_hist.squeeze()
        final_t_sk = final_t_sk_hist.squeeze()
    else:
        final_t_re = final_t_re_hist
        final_t_sk = final_t_sk_hist

    return PredictedBodyTemperatures(t_re=final_t_re, t_sk=final_t_sk)<|MERGE_RESOLUTION|>--- conflicted
+++ resolved
@@ -320,14 +320,8 @@
     )
     valid_sex_values = np.array([Sex.male.value, Sex.female.value])
     if not np.all(np.isin(sex_str, valid_sex_values)):
-<<<<<<< HEAD
-        raise ValueError(
-            f"Invalid input for sex. Must be one of {valid_sex_values.tolist()}"
-        )
-=======
         err_msg = f"Invalid input for sex. Must be one of {valid_sex_values.tolist()}"
         raise ValueError(err_msg)
->>>>>>> 86d078b6
     # 1 for female, 0 for male
     sex_value_arr = (sex_str == Sex.female.value).astype(int)
     # If the original input was a scalar, convert the array back to a scalar
@@ -362,25 +356,14 @@
         try:
             # Use provided baseline temperatures
             current_t_re = np.broadcast_to(
-<<<<<<< HEAD
                 np.asarray(t_re), original_shape
             ).ravel()
             current_t_sk = np.broadcast_to(
                 np.asarray(t_sk), original_shape
             ).ravel()
         except ValueError as err:
-            raise ValueError(
+            message = (
                 "t_re and t_sk must be broadcastable to the input shape "
-=======
-                np.asarray(initial_t_re), original_shape
-            ).ravel()
-            current_t_sk = np.broadcast_to(
-                np.asarray(initial_t_sk), original_shape
-            ).ravel()
-        except ValueError as err:
-            message = (
-                "initial_t_re and initial_t_sk must be broadcastable to the input shape "
->>>>>>> 86d078b6
                 f"{original_shape}."
             )
             raise ValueError(message) from err
@@ -395,17 +378,10 @@
                 flat_inputs[1],  # age
                 flat_inputs[2],  # height
                 flat_inputs[3],  # weight
-<<<<<<< HEAD
-                np.full_like(flat_inputs[0], 23.0),  # tdb = 23°C
-                np.full_like(flat_inputs[0], 50.0),  # humidity = 50%
+                np.full_like(flat_inputs[0], _THERMONEUTRAL_TDB),  # tdb
+                np.full_like(flat_inputs[0], _THERMONEUTRAL_RH),  # relative humidity
                 t_re,
                 t_sk,
-=======
-                np.full_like(flat_inputs[0], _THERMONEUTRAL_TDB),  # tdb
-                np.full_like(flat_inputs[0], _THERMONEUTRAL_RH),  # relative humidity
-                initial_t_re,
-                initial_t_sk,
->>>>>>> 86d078b6
             ],
             axis=1,
         )
