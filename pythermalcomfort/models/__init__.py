--- conflicted
+++ resolved
@@ -64,13 +64,10 @@
     "discomfort_index",
     "JOS3",
     "esi",
-<<<<<<< HEAD
     "work_capacity_dunne",
     "work_capacity_hothaps",
     "work_capacity_iso",
     "work_capacity_niosh",
-=======
     "two_nodes_gagge_ji",
     "thi",
->>>>>>> 7c292743
 ]