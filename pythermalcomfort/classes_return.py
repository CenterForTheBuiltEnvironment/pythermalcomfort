--- conflicted
+++ resolved
@@ -1,13 +1,8 @@
 import datetime as dt
-<<<<<<< HEAD
 from dataclasses import dataclass
 from dataclasses import fields
 from typing import Optional
 from typing import Union
-=======
-from dataclasses import dataclass, fields, is_dataclass
-from typing import Optional, Union
->>>>>>> 24779b44
 
 import numpy as np
 import numpy.typing as npt
@@ -458,8 +453,10 @@
     disc: Union[float, list[float]]
     t_sens: Union[float, list[float]]
 
-
-<<<<<<< HEAD
+    def __getitem__(self, item):
+        return getattr(self, item)
+
+
 @dataclass(frozen=True)
 class GaggeTwoNodesSleep:
 
@@ -480,10 +477,6 @@
 
 @dataclass(frozen=True)
 class UseFansHeatwaves:
-=======
-@dataclass(frozen=True, repr=False)
-class UseFansHeatwaves(AutoStrMixin):
->>>>>>> 24779b44
     """Dataclass to represent the results of using fans during heatwaves.
 
     Attributes
