--- conflicted
+++ resolved
@@ -466,7 +466,6 @@
 
 
 @dataclass(frozen=True, repr=False)
-<<<<<<< HEAD
 class GaggeTwoNodesJi(AutoStrMixin):
     """Dataclass to represent the results of the Gagge-Ji model of human temperature.
 
@@ -480,7 +479,9 @@
 
     t_core: Union[float, list[float]]
     t_skin: Union[float, list[float]]
-=======
+
+      
+@dataclass(frozen=True, repr=False)
 class THI(AutoStrMixin):
     """Dataclass to represent the Temperature-Humidity Index (THI).
 
@@ -491,7 +492,6 @@
     """
 
     thi: Union[float, list[float]]
->>>>>>> c7d9a372
 
 
 @dataclass(frozen=True, repr=False)
