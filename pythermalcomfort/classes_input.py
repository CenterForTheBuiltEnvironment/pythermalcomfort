from dataclasses import dataclass, field
from enum import Enum
from typing import Union

import numpy as np

from pythermalcomfort.utilities import Postures, Sex, Units, validate_type


@dataclass
class BaseInputs:
    """Base class containing all possible input parameters."""

    body_surface_area: Union[float, int, np.ndarray, list] = field(default=1.8258)
    tdb: Union[float, int, np.ndarray, list] = field(default=None)
    tr: Union[float, int, np.ndarray, list] = field(default=None)
    twb: Union[float, int, np.ndarray, list] = field(default=None)
    tg: Union[float, int, np.ndarray, list] = field(default=None)
    vr: Union[float, int, np.ndarray, list] = field(default=None)
    v: Union[float, int, np.ndarray, list] = field(default=None)
    rh: Union[float, int, np.ndarray, list] = field(default=None)
    met: Union[float, int, np.ndarray, list] = field(default=None)
    clo: Union[float, int, np.ndarray, list] = field(default=None)
    wme: Union[float, int, np.ndarray, list] = field(default=0)
    round_output: bool = field(default=True)
    limit_inputs: bool = field(default=True)
    with_solar_load: bool = field(default=False)
    airspeed_control: bool = field(default=True)
    units: str = field(default=Units.SI.value)
    a_coefficient: Union[float, int] = field(default=None)
    e_coefficient: Union[float, int] = field(default=None)
    v_ankle: Union[float, int, np.ndarray, list] = field(default=None)
    t_running_mean: Union[float, int, np.ndarray, list] = field(default=None)
    q: Union[float, int, np.ndarray, list] = field(default=None)
    tout: Union[float, int, np.ndarray, list] = field(default=None)
    p_atm: Union[float, int, np.ndarray, list] = field(default=101325)
    age: Union[float, int, np.ndarray, list] = field(default=None)
    weight: Union[float, int, np.ndarray, list] = field(default=None)
    height: Union[float, int, np.ndarray, list] = field(default=None)
    sol_altitude: Union[float, int, np.ndarray, list] = field(default=None)
    sharp: Union[float, int, np.ndarray, list] = field(default=None)
    sol_radiation_dir: Union[float, int, np.ndarray, list] = field(default=None)
    sol_radiation_global: Union[float, int, np.ndarray, list] = field(default=None)
    sol_transmittance: Union[float, int, np.ndarray, list] = field(default=None)
    f_svv: Union[float, int, np.ndarray, list] = field(default=None)
    f_bes: Union[float, int, np.ndarray, list] = field(default=None)
    asw: Union[float, int, np.ndarray, list] = field(default=None)
    floor_reflectance: Union[float, int, np.ndarray, list] = field(default=None)
    vertical_tmp_grad: Union[float, int, np.ndarray, list] = field(default=None)
    position: Union[str, np.ndarray, list] = field(default=None)
    sex: Union[str, np.ndarray, list] = field(default=None)
    posture: Union[str, np.ndarray, list] = field(default=None)
    max_skin_blood_flow: Union[float, int, np.ndarray, list] = field(default=80)
    max_sweating: Union[float, int, np.ndarray, list] = field(default=500)
    w_max: Union[float, int, np.ndarray, list] = field(default=None)
    thickness_quilt: Union[float, int, np.ndarray, list] = field(default=None)

    def __post_init__(self):
        def is_pandas_series(obj):
            return type(obj).__name__ == "Series"

        def convert_series_to_list(obj):
            return obj.tolist() if is_pandas_series(obj) else obj

        def _validate_str_values(name: str, value, allowed):
            values = np.atleast_1d(value)
            for val in values.astype(str):
                if val.lower() not in allowed:
                    raise ValueError(f"{name} must be one of {allowed!r}")

        # Only validate attributes that are not None
        if self.units.upper() not in [Units.SI.value, Units.IP.value]:
            raise ValueError("Units must be either 'SI' or 'IP'")
        if self.position is not None:
            _validate_str_values(
                "position",
                self.position,
                [
                    Postures.sitting.value,
                    Postures.standing.value,
                    "standing, forced convection",
                ],
            )
        if self.posture is not None:
            _validate_str_values(
                "posture",
                self.posture,
                [
                    Postures.sitting.value,
                    Postures.standing.value,
                    Postures.crouching.value,
                ],
            )
        if self.sex is not None:
            _validate_str_values("sex", self.sex, [Sex.male.value, Sex.female.value])
        if self.tdb is not None:
            self.tdb = convert_series_to_list(self.tdb)
            validate_type(self.tdb, "tdb", (float, int, np.ndarray, list))
        if self.tr is not None:
            self.tr = convert_series_to_list(self.tr)
            validate_type(self.tr, "tr", (float, int, np.ndarray, list))
        if self.twb is not None:
            self.twb = convert_series_to_list(self.twb)
            validate_type(self.twb, "twb", (float, int, np.ndarray, list))
        if self.tg is not None:
            self.tg = convert_series_to_list(self.tg)
            validate_type(self.tg, "tg", (float, int, np.ndarray, list))
        if self.vr is not None:
            self.vr = convert_series_to_list(self.vr)
            validate_type(self.vr, "vr", (float, int, np.ndarray, list))
        if self.v is not None:
            self.v = convert_series_to_list(self.v)
            validate_type(self.v, "v", (float, int, np.ndarray, list))
        if self.rh is not None:
            self.rh = convert_series_to_list(self.rh)
            validate_type(self.rh, "rh", (float, int, np.ndarray, list))
        if self.met is not None:
            self.met = convert_series_to_list(self.met)
            validate_type(self.met, "met", (float, int, np.ndarray, list))
        if self.clo is not None:
            self.clo = convert_series_to_list(self.clo)
            validate_type(self.clo, "clo", (float, int, np.ndarray, list))
        if self.a_coefficient is not None:
            self.a_coefficient = convert_series_to_list(self.a_coefficient)
            validate_type(self.a_coefficient, "a_coefficient", (float, int))
        if self.e_coefficient is not None:
            self.e_coefficient = convert_series_to_list(self.e_coefficient)
            validate_type(self.e_coefficient, "e_coefficient", (float, int))
        if self.wme is not None:
            self.wme = convert_series_to_list(self.wme)
            validate_type(self.wme, "wme", (float, int, np.ndarray, list))
        if self.v_ankle is not None:
            self.v_ankle = convert_series_to_list(self.v_ankle)
            validate_type(self.v_ankle, "v_ankle", (float, int, np.ndarray, list))
        if self.t_running_mean is not None:
            self.t_running_mean = convert_series_to_list(self.t_running_mean)
            validate_type(
                self.t_running_mean, "t_running_mean", (float, int, np.ndarray, list)
            )
        if self.q is not None:
            self.q = convert_series_to_list(self.q)
            validate_type(self.q, "q", (float, int, np.ndarray, list))
        if not isinstance(self.round_output, bool):
            raise TypeError("round must be either True or False.")
        if not isinstance(self.limit_inputs, bool):
            raise TypeError("limit_inputs must be either True or False.")
        if not isinstance(self.airspeed_control, bool):
            raise TypeError("airspeed_control must be either True or False.")
        if not isinstance(self.with_solar_load, bool):
            raise TypeError("with_solar_load must be either True or False.")
        if self.tout is not None:
            self.tout = convert_series_to_list(self.tout)
            validate_type(self.tout, "tout", (float, int, np.ndarray, list))
        if self.p_atm is not None:
            self.p_atm = convert_series_to_list(self.p_atm)
            validate_type(self.p_atm, "p_atm", (float, int, np.ndarray, list))
        if self.age is not None:
            self.age = convert_series_to_list(self.age)
            validate_type(self.age, "age", (float, int, np.ndarray, list))
        if self.weight is not None:
            self.weight = convert_series_to_list(self.weight)
            validate_type(self.weight, "weight", (float, int, np.ndarray, list))
        if self.height is not None:
            self.height = convert_series_to_list(self.height)
            validate_type(self.height, "height", (float, int, np.ndarray, list))
        if self.sol_altitude is not None:
            self.sol_altitude = convert_series_to_list(self.sol_altitude)
            validate_type(
                self.sol_altitude, "sol_altitude", (float, int, np.ndarray, list)
            )
        if self.sharp is not None:
            self.sharp = convert_series_to_list(self.sharp)
            validate_type(self.sharp, "sharp", (float, int, np.ndarray, list))
        if self.sol_radiation_dir is not None:
            self.sol_radiation_dir = convert_series_to_list(self.sol_radiation_dir)
            validate_type(
                self.sol_radiation_dir,
                "sol_radiation_dir",
                (float, int, np.ndarray, list),
            )
        if self.sol_radiation_global is not None:
            self.sol_radiation_global = convert_series_to_list(
                self.sol_radiation_global
            )
            validate_type(
                self.sol_radiation_global,
                "sol_radiation_global",
                (float, int, np.ndarray, list),
            )
        if self.sol_transmittance is not None:
            self.sol_transmittance = convert_series_to_list(self.sol_transmittance)
            validate_type(
                self.sol_transmittance,
                "sol_transmittance",
                (float, int, np.ndarray, list),
            )
        if self.f_svv is not None:
            self.f_svv = convert_series_to_list(self.f_svv)
            validate_type(self.f_svv, "f_svv", (float, int, np.ndarray, list))
        if self.f_bes is not None:
            self.f_bes = convert_series_to_list(self.f_bes)
            validate_type(self.f_bes, "f_bes", (float, int, np.ndarray, list))
        if self.asw is not None:
            self.asw = convert_series_to_list(self.asw)
            validate_type(self.asw, "asw", (float, int, np.ndarray, list))
        if self.floor_reflectance is not None:
            self.floor_reflectance = convert_series_to_list(self.floor_reflectance)
            validate_type(
                self.floor_reflectance,
                "floor_reflectance",
                (float, int, np.ndarray, list),
            )
        if self.vertical_tmp_grad is not None:
            self.vertical_tmp_grad = convert_series_to_list(self.vertical_tmp_grad)
            validate_type(
                self.vertical_tmp_grad,
                "vertical_tmp_grad",
                (float, int, np.ndarray, list),
            )
        if self.body_surface_area is not None:
            self.body_surface_area = convert_series_to_list(self.body_surface_area)
            validate_type(
                self.body_surface_area,
                "body_surface_area",
                (float, int, np.ndarray, list),
            )
        if self.max_sweating is not None:
            self.max_sweating = convert_series_to_list(self.max_sweating)
            validate_type(self.max_sweating, "max_sweating", (float, int))
        if self.max_skin_blood_flow is not None:
            self.max_skin_blood_flow = convert_series_to_list(self.max_skin_blood_flow)
            validate_type(self.max_skin_blood_flow, "max_skin_blood_flow", (float, int))
        if self.w_max is not None:
            self.w_max = convert_series_to_list(self.w_max)
            validate_type(self.w_max, "w_max", (float, int, np.ndarray, list))
        if self.thickness_quilt is not None:
            self.thickness_quilt = convert_series_to_list(self.thickness_quilt)
            validate_type(
                self.thickness_quilt, "thickness_quilt", (float, int, np.ndarray, list)
            )


@dataclass
class APMVInputs(BaseInputs):
    def __init__(
        self,
        tdb,
        tr,
        vr,
        rh,
        met,
        clo,
        a_coefficient,
        wme=0,
        units=Units.SI.value,
    ):
        # Initialize with only required fields, setting others to None
        super().__init__(
            tdb=tdb,
            tr=tr,
            vr=vr,
            rh=rh,
            met=met,
            clo=clo,
            a_coefficient=a_coefficient,
            wme=wme,
            units=units,
        )


@dataclass
class ASHRAEInputs(BaseInputs):
    def __init__(
        self,
        tdb,
        tr,
        t_running_mean,
        v,
        units,
    ):
        super().__init__(
            tdb=tdb,
            tr=tr,
            v=v,
            units=units,
            t_running_mean=t_running_mean,
        )


@dataclass
class ENInputs(BaseInputs):
    def __init__(
        self,
        tdb,
        tr,
        t_running_mean,
        v,
        units,
    ):
        super().__init__(
            tdb=tdb,
            tr=tr,
            v=v,
            units=units,
            t_running_mean=t_running_mean,
        )


@dataclass
class AnkleDraftInputs(BaseInputs):
    def __init__(
        self,
        tdb,
        tr,
        vr,
        rh,
        met,
        clo,
        v_ankle,
        units=Units.SI.value,
    ):
        # Initialize with only required fields, setting others to None
        super().__init__(
            tdb=tdb,
            tr=tr,
            vr=vr,
            rh=rh,
            met=met,
            clo=clo,
            v_ankle=v_ankle,
            units=units,
        )


@dataclass
class ATInputs(BaseInputs):
    def __init__(
        self,
        tdb,
        rh,
        v,
        q=None,
        round_output=True,
    ):
        # Initialize with only required fields, setting others to None
        super().__init__(
            tdb=tdb,
            vr=v,
            rh=rh,
            q=q,
            round_output=round_output,
        )


@dataclass
class ATHBInputs(BaseInputs):
    def __init__(
        self,
        tdb,
        tr,
        vr,
        rh,
        met,
        t_running_mean,
    ):
        super().__init__(
            tdb=tdb,
            tr=tr,
            vr=vr,
            rh=rh,
            met=met,
            t_running_mean=t_running_mean,
        )


@dataclass
class CloTOutInputs(BaseInputs):
    def __init__(
        self,
        tout,
        units: str = Units.SI.value,
    ):
        # Initialize with only required fields, setting others to None
        super().__init__(
            tout=tout,
            units=units,
        )


@dataclass
class CEInputs(BaseInputs):
    def __init__(
        self,
        tdb,
        tr,
        vr,
        rh,
        met,
        clo,
        wme,
        units,
    ):
        # Initialize with only required fields, setting others to None
        super().__init__(
            tdb=tdb,
            tr=tr,
            vr=vr,
            rh=rh,
            met=met,
            clo=clo,
            wme=wme,
            units=units,
        )


@dataclass
class DIInputs(BaseInputs):
    def __init__(
        self,
        tdb,
        rh,
    ):
        # Initialize with only required fields, setting others to None
        super().__init__(
            tdb=tdb,
            rh=rh,
        )


@dataclass
class EPMVInputs(BaseInputs):
    def __init__(
        self,
        tdb,
        tr,
        vr,
        rh,
        met,
        clo,
        e_coefficient,
        wme,
        units,
    ):
        # Initialize with only required fields, setting others to None
        super().__init__(
            tdb=tdb,
            tr=tr,
            vr=vr,
            rh=rh,
            met=met,
            clo=clo,
            e_coefficient=e_coefficient,
            wme=wme,
            units=units,
        )


@dataclass
class ESIInputs(BaseInputs):
    """Input class for the Environmental Stress Index (ESI) calculation.

    This class validates and processes inputs required for calculating the ESI, which
    evaluates heat stress based on temperature, humidity, and solar radiation.
    """

    def __init__(self, tdb, rh, sol_radiation_global, round_output=True):
        # Initialize with only required fields, setting others to None
        super().__init__(
            tdb=tdb,
            rh=rh,
            sol_radiation_global=sol_radiation_global,
            round_output=round_output,
        )

    def __post_init__(self):
        super().__post_init__()

        rh = np.asarray(self.rh, dtype=float)
        if np.any(rh < 0) or np.any(rh > 100):
            raise ValueError("Relative humidity must be between 0 and 100 %")

        sol_radiation_global = np.asarray(self.sol_radiation_global, dtype=float)
        if np.any(sol_radiation_global < 0):
            raise ValueError("Solar radiation must be greater than or equal to 0 W/m2")


class HIModels(Enum):
    rothfusz = "rothfusz"
    lu_romps = "lu-romps"


@dataclass
class HIInputs(BaseInputs):
    def __init__(
        self,
        tdb,
        rh,
        round_output,
    ):
        # Initialize with only required fields, setting others to None
        super().__init__(
            tdb=tdb,
            rh=rh,
            round_output=round_output,
        )


class HumidexModels(Enum):
    rana = "rana"
    masterson = "masterson"


@dataclass
class HumidexInputs(BaseInputs):
    def __init__(
        self,
        tdb,
        rh,
        round_output,
    ):
        # Initialize with only required fields, setting others to None
        super().__init__(
            tdb=tdb,
            rh=rh,
            round_output=round_output,
        )


@dataclass
class NETInputs(BaseInputs):
    def __init__(
        self,
        tdb,
        rh,
        v,
        round_output=True,
    ):
        # Initialize with only required fields, setting others to None
        super().__init__(
            tdb=tdb,
            rh=rh,
            v=v,
            round_output=round_output,
        )


@dataclass
class PETSteadyInputs(BaseInputs):
    def __init__(
        self,
        tdb,
        tr,
        v,
        rh,
        met,
        clo,
        p_atm,
        position,
        age,
        sex,
        weight,
        height,
        wme,
    ):
        # Initialize with only required fields, setting others to None
        super().__init__(
            tdb=tdb,
            tr=tr,
            v=v,
            rh=rh,
            met=met,
            clo=clo,
            p_atm=p_atm,
            position=position,
            age=age,
            sex=sex,
            weight=weight,
            height=height,
            wme=wme,
        )


@dataclass
class PHSInputs(BaseInputs):
    def __init__(
        self,
        tdb,
        tr,
        v,
        rh,
        met,
        clo,
        round_output,
        wme,
        posture,
    ):
        # Initialize with only required fields, setting others to None
        super().__init__(
            tdb=tdb,
            tr=tr,
            v=v,
            rh=rh,
            met=met,
            clo=clo,
            round_output=round_output,
            wme=wme,
            posture=posture,
        )


@dataclass
class PMVInputs(BaseInputs):
    def __init__(
        self,
        tdb,
        tr,
        vr,
        rh,
        met,
        clo,
        wme=0,
        units=Units.SI.value,
        limit_inputs=True,
        airspeed_control=True,
    ):
        # Initialize with only required fields, setting others to None
        super().__init__(
            tdb=tdb,
            tr=tr,
            vr=vr,
            rh=rh,
            met=met,
            clo=clo,
            wme=wme,
            units=units,
            limit_inputs=limit_inputs,
            airspeed_control=airspeed_control,
        )


@dataclass
class PMVPPDInputs(BaseInputs):
    def __init__(
        self,
        tdb,
        tr,
        vr,
        rh,
        met,
        clo,
        wme=0,
        units=Units.SI.value,
        limit_inputs=True,
        airspeed_control=True,
    ):
        # Initialize with only required fields, setting others to None
        super().__init__(
            tdb=tdb,
            tr=tr,
            vr=vr,
            rh=rh,
            met=met,
            clo=clo,
            wme=wme,
            units=units,
            limit_inputs=limit_inputs,
            airspeed_control=airspeed_control,
        )


@dataclass
class SETInputs(BaseInputs):
    def __init__(
        self,
        tdb,
        tr,
        v,
        rh,
        met,
        clo,
        wme=0,
        body_surface_area=1.8258,
        p_atm=101325,
        position=Postures.standing.value,
        units=Units.SI.value,
        limit_inputs=True,
    ):
        # Initialize with only required fields, setting others to None
        super().__init__(
            tdb=tdb,
            tr=tr,
            v=v,
            rh=rh,
            met=met,
            clo=clo,
            wme=wme,
            body_surface_area=body_surface_area,
            p_atm=p_atm,
            position=position,
            units=units,
            limit_inputs=limit_inputs,
        )


@dataclass
class SolarGainInputs(BaseInputs):
    def __init__(
        self,
        sol_altitude,
        sharp,
        sol_radiation_dir,
        sol_transmittance,
        f_svv,
        f_bes,
        asw=0.7,
        posture=Postures.sitting.value,
        floor_reflectance=0.6,
    ):
        # Initialize with only required fields, setting others to None
        super().__init__(
            sol_altitude=sol_altitude,
            sharp=sharp,
            sol_radiation_dir=sol_radiation_dir,
            sol_transmittance=sol_transmittance,
            f_svv=f_svv,
            f_bes=f_bes,
            asw=asw,
            posture=posture,
            floor_reflectance=floor_reflectance,
        )


@dataclass
class GaggeTwoNodesInputs(BaseInputs):
    def __init__(
        self,
        tdb,
        tr,
        v,
        rh,
        met,
        clo,
        wme=0,
        body_surface_area=1.8258,
        p_atm=101325,
        position=Postures.standing.value,
        max_skin_blood_flow=90,
        round_output=True,
        max_sweating=500,
        w_max=None,
    ):
        # Initialize with only required fields, setting others to None
        super().__init__(
            tdb=tdb,
            tr=tr,
            v=v,
            rh=rh,
            met=met,
            clo=clo,
            wme=wme,
            body_surface_area=body_surface_area,
            p_atm=p_atm,
            position=position,
            max_skin_blood_flow=max_skin_blood_flow,
            round_output=round_output,
            max_sweating=max_sweating,
            w_max=w_max,
        )


@dataclass
<<<<<<< HEAD
class THIInputs(BaseInputs):
    def __init__(
        self,
        tdb,
        rh,
        round_output=True,
    ):
        # Initialize with only required fields, setting others to None
        super().__init__(
            tdb=tdb,
            rh=rh,
            round_output=round_output,
=======
class GaggeTwoNodesSleepInputs(BaseInputs):
    def __init__(
        self,
        tdb,
        tr,
        v,
        rh,
        clo,
        thickness_quilt,
        wme=0,
        p_atm=101325,
    ):
        # Initialise BaseInputs-supported fields
        super().__init__(
            tdb=tdb,
            tr=tr,
            v=v,
            rh=rh,
            clo=clo,
            wme=wme,
            p_atm=p_atm,
            thickness_quilt=thickness_quilt,
>>>>>>> a7bf5fac
        )

    def __post_init__(self):
        super().__post_init__()

<<<<<<< HEAD
        rh = np.asarray(self.rh, dtype=float)
        if np.any(rh < 0) or np.any(rh > 100):
            raise ValueError("Relative humidity must be between 0 and 100 %")
=======
        if np.any(np.asarray(self.thickness_quilt, dtype=float) < 0):
            raise ValueError("thickness_quilt must be greater than or equal to 0 cm.")
>>>>>>> a7bf5fac


@dataclass
class UseFansHeatwavesInputs(BaseInputs):
    def __init__(
        self,
        tdb,
        tr,
        v,
        rh,
        met,
        clo,
        wme=0,
        body_surface_area=1.8258,
        p_atm=101325,
        position=Postures.standing.value,
        max_skin_blood_flow=80,
        limit_inputs=True,
    ):
        # Initialize with only required fields, setting others to None
        super().__init__(
            tdb=tdb,
            tr=tr,
            v=v,
            rh=rh,
            met=met,
            clo=clo,
            wme=wme,
            body_surface_area=body_surface_area,
            p_atm=p_atm,
            position=position,
            max_skin_blood_flow=max_skin_blood_flow,
            limit_inputs=limit_inputs,
        )


@dataclass
class UTCIInputs(BaseInputs):
    def __init__(
        self,
        tdb,
        tr,
        v,
        rh,
        units=Units.SI.value,
        limit_inputs=True,
    ):
        # Initialize with only required fields, setting others to None
        super().__init__(
            tdb=tdb,
            tr=tr,
            v=v,
            rh=rh,
            units=units,
            limit_inputs=limit_inputs,
        )


@dataclass
class VerticalTGradPPDInputs(BaseInputs):
    def __init__(
        self,
        tdb,
        tr,
        vr,
        rh,
        met,
        clo,
        vertical_tmp_grad,
        units=Units.SI.value,
    ):
        # Initialize with only required fields, setting others to None
        super().__init__(
            tdb=tdb,
            tr=tr,
            vr=vr,
            rh=rh,
            met=met,
            clo=clo,
            vertical_tmp_grad=vertical_tmp_grad,
            units=units,
        )


@dataclass
class WBGTInputs(BaseInputs):
    def __init__(
        self,
        twb,
        tg,
        tdb=None,
        with_solar_load=False,
        round_output=True,
    ):
        # Initialize with only required fields, setting others to None
        super().__init__(
            twb=twb,
            tg=tg,
            tdb=tdb,
            with_solar_load=with_solar_load,
            round_output=round_output,
        )


@dataclass
class WCIInputs(BaseInputs):
    def __init__(
        self,
        tdb,
        v,
        round_output=True,
    ):
        # Initialize with only required fields, setting others to None
        super().__init__(
            tdb=tdb,
            v=v,
            round_output=round_output,
        )


@dataclass
class WCTInputs(BaseInputs):
    def __init__(
        self,
        tdb,
        v,
        round_output=True,
    ):
        # Initialize with only required fields, setting others to None
        super().__init__(
            tdb=tdb,
            v=v,
            round_output=round_output,
        )<|MERGE_RESOLUTION|>--- conflicted
+++ resolved
@@ -1,10 +1,14 @@
-from dataclasses import dataclass, field
+from dataclasses import dataclass
+from dataclasses import field
 from enum import Enum
 from typing import Union
 
 import numpy as np
 
-from pythermalcomfort.utilities import Postures, Sex, Units, validate_type
+from pythermalcomfort.utilities import Postures
+from pythermalcomfort.utilities import Sex
+from pythermalcomfort.utilities import Units
+from pythermalcomfort.utilities import validate_type
 
 
 @dataclass
@@ -769,20 +773,6 @@
 
 
 @dataclass
-<<<<<<< HEAD
-class THIInputs(BaseInputs):
-    def __init__(
-        self,
-        tdb,
-        rh,
-        round_output=True,
-    ):
-        # Initialize with only required fields, setting others to None
-        super().__init__(
-            tdb=tdb,
-            rh=rh,
-            round_output=round_output,
-=======
 class GaggeTwoNodesSleepInputs(BaseInputs):
     def __init__(
         self,
@@ -805,20 +795,36 @@
             wme=wme,
             p_atm=p_atm,
             thickness_quilt=thickness_quilt,
->>>>>>> a7bf5fac
         )
 
     def __post_init__(self):
         super().__post_init__()
 
-<<<<<<< HEAD
+        if np.any(np.asarray(self.thickness_quilt, dtype=float) < 0):
+            raise ValueError("thickness_quilt must be greater than or equal to 0 cm.")
+
+
+@dataclass
+class THIInputs(BaseInputs):
+    def __init__(
+        self,
+        tdb,
+        rh,
+        round_output=True,
+    ):
+        # Initialize with only required fields, setting others to None
+        super().__init__(
+            tdb=tdb,
+            rh=rh,
+            round_output=round_output,
+        )
+
+    def __post_init__(self):
+        super().__post_init__()
+
         rh = np.asarray(self.rh, dtype=float)
         if np.any(rh < 0) or np.any(rh > 100):
             raise ValueError("Relative humidity must be between 0 and 100 %")
-=======
-        if np.any(np.asarray(self.thickness_quilt, dtype=float) < 0):
-            raise ValueError("thickness_quilt must be greater than or equal to 0 cm.")
->>>>>>> a7bf5fac
 
 
 @dataclass
