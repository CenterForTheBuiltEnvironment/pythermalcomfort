--- conflicted
+++ resolved
@@ -846,7 +846,6 @@
 class RidgeRegressionInputs(BaseInputs):
     """Input validation for the ridge_regression_predict_t_re_t_sk model."""
 
-<<<<<<< HEAD
     def __init__(
         self,
         sex,
@@ -875,8 +874,6 @@
             round_output=round_output,
         )
 
-=======
->>>>>>> 6a648fb4
     def _validate_finite(self, param_name):
         """Validate that a numeric input is finite."""
         value = getattr(self, param_name)
@@ -890,17 +887,7 @@
         super().__post_init__()
 
         # Validate duration is positive integer
-<<<<<<< HEAD
         if self.duration <= 0:
-=======
-        if (
-            isinstance(
-                self.duration, bool
-            )  # bool is subclass of int; exclude explicitly.
-            or not isinstance(self.duration, int)
-            or self.duration <= 0
-        ):
->>>>>>> 6a648fb4
             raise ValueError("Duration must be a positive integer.")
 
         # Validate that all numeric inputs are finite
