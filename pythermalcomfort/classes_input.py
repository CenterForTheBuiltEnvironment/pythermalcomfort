from dataclasses import dataclass, field
from enum import Enum
from typing import Union

import numpy as np

from pythermalcomfort.utilities import Postures, Sex, Units, validate_type


class WorkIntensity(str, Enum):
    """Enumeration for work intensity levels."""

    HEAVY = "heavy"
    MODERATE = "moderate"
    LIGHT = "light"


@dataclass
class BaseInputs:
    """Base class containing all possible input parameters."""

    body_surface_area: Union[float, int, np.ndarray, list] = field(default=1.8258)
    tdb: Union[float, int, np.ndarray, list] = field(default=None)
    tr: Union[float, int, np.ndarray, list] = field(default=None)
    twb: Union[float, int, np.ndarray, list] = field(default=None)
    tg: Union[float, int, np.ndarray, list] = field(default=None)
    vr: Union[float, int, np.ndarray, list] = field(default=None)
    v: Union[float, int, np.ndarray, list] = field(default=None)
    rh: Union[float, int, np.ndarray, list] = field(default=None)
    met: Union[float, int, np.ndarray, list] = field(default=None)
    clo: Union[float, int, np.ndarray, list] = field(default=None)
    wme: Union[float, int, np.ndarray, list] = field(default=0)
    round_output: bool = field(default=True)
    limit_inputs: bool = field(default=True)
    with_solar_load: bool = field(default=False)
    airspeed_control: bool = field(default=True)
    units: str = field(default=Units.SI.value)
    a_coefficient: Union[float, int] = field(default=None)
    e_coefficient: Union[float, int] = field(default=None)
    v_ankle: Union[float, int, np.ndarray, list] = field(default=None)
    t_running_mean: Union[float, int, np.ndarray, list] = field(default=None)
    q: Union[float, int, np.ndarray, list] = field(default=None)
    tout: Union[float, int, np.ndarray, list] = field(default=None)
    p_atm: Union[float, int, np.ndarray, list] = field(default=101325)
    age: Union[float, int, np.ndarray, list] = field(default=None)
    weight: Union[float, int, np.ndarray, list] = field(default=None)
    height: Union[float, int, np.ndarray, list] = field(default=None)
    sol_altitude: Union[float, int, np.ndarray, list] = field(default=None)
    sharp: Union[float, int, np.ndarray, list] = field(default=None)
    sol_radiation_dir: Union[float, int, np.ndarray, list] = field(default=None)
    sol_radiation_global: Union[float, int, np.ndarray, list] = field(default=None)
    sol_transmittance: Union[float, int, np.ndarray, list] = field(default=None)
    f_svv: Union[float, int, np.ndarray, list] = field(default=None)
    f_bes: Union[float, int, np.ndarray, list] = field(default=None)
    asw: Union[float, int, np.ndarray, list] = field(default=None)
    floor_reflectance: Union[float, int, np.ndarray, list] = field(default=None)
    vertical_tmp_grad: Union[float, int, np.ndarray, list] = field(default=None)
    position: Union[str, np.ndarray, list] = field(default=None)
    sex: Union[str, np.ndarray, list] = field(default=None)
    posture: Union[str, np.ndarray, list] = field(default=None)
    max_skin_blood_flow: Union[float, int, np.ndarray, list] = field(default=80)
    max_sweating: Union[float, int, np.ndarray, list] = field(default=500)
    w_max: Union[float, int, np.ndarray, list] = field(default=None)
<<<<<<< HEAD
    wbgt: Union[float, int, np.ndarray, list] = field(default=None)
    intensity: Union[str, WorkIntensity] = field(default=None)
=======
    thickness_quilt: Union[float, int, np.ndarray, list] = field(default=None)
>>>>>>> a7bf5fac

    def __post_init__(self):
        def is_pandas_series(obj):
            return type(obj).__name__ == "Series"

        def convert_series_to_list(obj):
            return obj.tolist() if is_pandas_series(obj) else obj

        def _validate_str_values(name: str, value, allowed):
            values = np.atleast_1d(value)
            for val in values.astype(str):
                if val.lower() not in allowed:
                    raise ValueError(f"{name} must be one of {allowed!r}")

        # Only validate attributes that are not None
        if self.units.upper() not in [Units.SI.value, Units.IP.value]:
            raise ValueError("Units must be either 'SI' or 'IP'")
        if self.position is not None:
            _validate_str_values(
                "position",
                self.position,
                [
                    Postures.sitting.value,
                    Postures.standing.value,
                    "standing, forced convection",
                ],
            )
        if self.posture is not None:
            _validate_str_values(
                "posture",
                self.posture,
                [
                    Postures.sitting.value,
                    Postures.standing.value,
                    Postures.crouching.value,
                ],
            )
        if self.sex is not None:
            _validate_str_values("sex", self.sex, [Sex.male.value, Sex.female.value])
        if self.tdb is not None:
            self.tdb = convert_series_to_list(self.tdb)
            validate_type(self.tdb, "tdb", (float, int, np.ndarray, list))
        if self.tr is not None:
            self.tr = convert_series_to_list(self.tr)
            validate_type(self.tr, "tr", (float, int, np.ndarray, list))
        if self.twb is not None:
            self.twb = convert_series_to_list(self.twb)
            validate_type(self.twb, "twb", (float, int, np.ndarray, list))
        if self.tg is not None:
            self.tg = convert_series_to_list(self.tg)
            validate_type(self.tg, "tg", (float, int, np.ndarray, list))
        if self.vr is not None:
            self.vr = convert_series_to_list(self.vr)
            validate_type(self.vr, "vr", (float, int, np.ndarray, list))
        if self.v is not None:
            self.v = convert_series_to_list(self.v)
            validate_type(self.v, "v", (float, int, np.ndarray, list))
        if self.rh is not None:
            self.rh = convert_series_to_list(self.rh)
            validate_type(self.rh, "rh", (float, int, np.ndarray, list))
        if self.met is not None:
            self.met = convert_series_to_list(self.met)
            validate_type(self.met, "met", (float, int, np.ndarray, list))
        if self.clo is not None:
            self.clo = convert_series_to_list(self.clo)
            validate_type(self.clo, "clo", (float, int, np.ndarray, list))
        if self.a_coefficient is not None:
            self.a_coefficient = convert_series_to_list(self.a_coefficient)
            validate_type(self.a_coefficient, "a_coefficient", (float, int))
        if self.e_coefficient is not None:
            self.e_coefficient = convert_series_to_list(self.e_coefficient)
            validate_type(self.e_coefficient, "e_coefficient", (float, int))
        if self.wme is not None:
            self.wme = convert_series_to_list(self.wme)
            validate_type(self.wme, "wme", (float, int, np.ndarray, list))
        if self.v_ankle is not None:
            self.v_ankle = convert_series_to_list(self.v_ankle)
            validate_type(self.v_ankle, "v_ankle", (float, int, np.ndarray, list))
        if self.t_running_mean is not None:
            self.t_running_mean = convert_series_to_list(self.t_running_mean)
            validate_type(
                self.t_running_mean, "t_running_mean", (float, int, np.ndarray, list)
            )
        if self.q is not None:
            self.q = convert_series_to_list(self.q)
            validate_type(self.q, "q", (float, int, np.ndarray, list))
        if not isinstance(self.round_output, bool):
            raise TypeError("round must be either True or False.")
        if not isinstance(self.limit_inputs, bool):
            raise TypeError("limit_inputs must be either True or False.")
        if not isinstance(self.airspeed_control, bool):
            raise TypeError("airspeed_control must be either True or False.")
        if not isinstance(self.with_solar_load, bool):
            raise TypeError("with_solar_load must be either True or False.")
        if self.tout is not None:
            self.tout = convert_series_to_list(self.tout)
            validate_type(self.tout, "tout", (float, int, np.ndarray, list))
        if self.p_atm is not None:
            self.p_atm = convert_series_to_list(self.p_atm)
            validate_type(self.p_atm, "p_atm", (float, int, np.ndarray, list))
        if self.age is not None:
            self.age = convert_series_to_list(self.age)
            validate_type(self.age, "age", (float, int, np.ndarray, list))
        if self.weight is not None:
            self.weight = convert_series_to_list(self.weight)
            validate_type(self.weight, "weight", (float, int, np.ndarray, list))
        if self.height is not None:
            self.height = convert_series_to_list(self.height)
            validate_type(self.height, "height", (float, int, np.ndarray, list))
        if self.sol_altitude is not None:
            self.sol_altitude = convert_series_to_list(self.sol_altitude)
            validate_type(
                self.sol_altitude, "sol_altitude", (float, int, np.ndarray, list)
            )
        if self.sharp is not None:
            self.sharp = convert_series_to_list(self.sharp)
            validate_type(self.sharp, "sharp", (float, int, np.ndarray, list))
        if self.sol_radiation_dir is not None:
            self.sol_radiation_dir = convert_series_to_list(self.sol_radiation_dir)
            validate_type(
                self.sol_radiation_dir,
                "sol_radiation_dir",
                (float, int, np.ndarray, list),
            )
        if self.sol_radiation_global is not None:
            self.sol_radiation_global = convert_series_to_list(
                self.sol_radiation_global
            )
            validate_type(
                self.sol_radiation_global,
                "sol_radiation_global",
                (float, int, np.ndarray, list),
            )
        if self.sol_transmittance is not None:
            self.sol_transmittance = convert_series_to_list(self.sol_transmittance)
            validate_type(
                self.sol_transmittance,
                "sol_transmittance",
                (float, int, np.ndarray, list),
            )
        if self.f_svv is not None:
            self.f_svv = convert_series_to_list(self.f_svv)
            validate_type(self.f_svv, "f_svv", (float, int, np.ndarray, list))
        if self.f_bes is not None:
            self.f_bes = convert_series_to_list(self.f_bes)
            validate_type(self.f_bes, "f_bes", (float, int, np.ndarray, list))
        if self.asw is not None:
            self.asw = convert_series_to_list(self.asw)
            validate_type(self.asw, "asw", (float, int, np.ndarray, list))
        if self.floor_reflectance is not None:
            self.floor_reflectance = convert_series_to_list(self.floor_reflectance)
            validate_type(
                self.floor_reflectance,
                "floor_reflectance",
                (float, int, np.ndarray, list),
            )
        if self.vertical_tmp_grad is not None:
            self.vertical_tmp_grad = convert_series_to_list(self.vertical_tmp_grad)
            validate_type(
                self.vertical_tmp_grad,
                "vertical_tmp_grad",
                (float, int, np.ndarray, list),
            )
        if self.body_surface_area is not None:
            self.body_surface_area = convert_series_to_list(self.body_surface_area)
            validate_type(
                self.body_surface_area,
                "body_surface_area",
                (float, int, np.ndarray, list),
            )
        if self.max_sweating is not None:
            self.max_sweating = convert_series_to_list(self.max_sweating)
            validate_type(self.max_sweating, "max_sweating", (float, int))
        if self.max_skin_blood_flow is not None:
            self.max_skin_blood_flow = convert_series_to_list(self.max_skin_blood_flow)
            validate_type(self.max_skin_blood_flow, "max_skin_blood_flow", (float, int))
        if self.w_max is not None:
            self.w_max = convert_series_to_list(self.w_max)
            validate_type(self.w_max, "w_max", (float, int, np.ndarray, list))
<<<<<<< HEAD
        if self.wbgt is not None:
            self.wbgt = convert_series_to_list(self.wbgt)
            validate_type(self.wbgt, "wbgt", (float, int, np.ndarray, list))
        if self.intensity is not None:
            self.intensity = convert_series_to_list(self.intensity)
            _validate_str_values(
                "intensity",
                self.intensity,
                [i.value for i in WorkIntensity],
=======
        if self.thickness_quilt is not None:
            self.thickness_quilt = convert_series_to_list(self.thickness_quilt)
            validate_type(
                self.thickness_quilt, "thickness_quilt", (float, int, np.ndarray, list)
>>>>>>> a7bf5fac
            )


@dataclass
class APMVInputs(BaseInputs):
    def __init__(
        self,
        tdb,
        tr,
        vr,
        rh,
        met,
        clo,
        a_coefficient,
        wme=0,
        units=Units.SI.value,
    ):
        # Initialize with only required fields, setting others to None
        super().__init__(
            tdb=tdb,
            tr=tr,
            vr=vr,
            rh=rh,
            met=met,
            clo=clo,
            a_coefficient=a_coefficient,
            wme=wme,
            units=units,
        )


@dataclass
class ASHRAEInputs(BaseInputs):
    def __init__(
        self,
        tdb,
        tr,
        t_running_mean,
        v,
        units,
    ):
        super().__init__(
            tdb=tdb,
            tr=tr,
            v=v,
            units=units,
            t_running_mean=t_running_mean,
        )


@dataclass
class ENInputs(BaseInputs):
    def __init__(
        self,
        tdb,
        tr,
        t_running_mean,
        v,
        units,
    ):
        super().__init__(
            tdb=tdb,
            tr=tr,
            v=v,
            units=units,
            t_running_mean=t_running_mean,
        )


@dataclass
class AnkleDraftInputs(BaseInputs):
    def __init__(
        self,
        tdb,
        tr,
        vr,
        rh,
        met,
        clo,
        v_ankle,
        units=Units.SI.value,
    ):
        # Initialize with only required fields, setting others to None
        super().__init__(
            tdb=tdb,
            tr=tr,
            vr=vr,
            rh=rh,
            met=met,
            clo=clo,
            v_ankle=v_ankle,
            units=units,
        )


@dataclass
class ATInputs(BaseInputs):
    def __init__(
        self,
        tdb,
        rh,
        v,
        q=None,
        round_output=True,
    ):
        # Initialize with only required fields, setting others to None
        super().__init__(
            tdb=tdb,
            vr=v,
            rh=rh,
            q=q,
            round_output=round_output,
        )


@dataclass
class ATHBInputs(BaseInputs):
    def __init__(
        self,
        tdb,
        tr,
        vr,
        rh,
        met,
        t_running_mean,
    ):
        super().__init__(
            tdb=tdb,
            tr=tr,
            vr=vr,
            rh=rh,
            met=met,
            t_running_mean=t_running_mean,
        )


@dataclass
class CloTOutInputs(BaseInputs):
    def __init__(
        self,
        tout,
        units: str = Units.SI.value,
    ):
        # Initialize with only required fields, setting others to None
        super().__init__(
            tout=tout,
            units=units,
        )


@dataclass
class CEInputs(BaseInputs):
    def __init__(
        self,
        tdb,
        tr,
        vr,
        rh,
        met,
        clo,
        wme,
        units,
    ):
        # Initialize with only required fields, setting others to None
        super().__init__(
            tdb=tdb,
            tr=tr,
            vr=vr,
            rh=rh,
            met=met,
            clo=clo,
            wme=wme,
            units=units,
        )


@dataclass
class DIInputs(BaseInputs):
    def __init__(
        self,
        tdb,
        rh,
    ):
        # Initialize with only required fields, setting others to None
        super().__init__(
            tdb=tdb,
            rh=rh,
        )


@dataclass
class EPMVInputs(BaseInputs):
    def __init__(
        self,
        tdb,
        tr,
        vr,
        rh,
        met,
        clo,
        e_coefficient,
        wme,
        units,
    ):
        # Initialize with only required fields, setting others to None
        super().__init__(
            tdb=tdb,
            tr=tr,
            vr=vr,
            rh=rh,
            met=met,
            clo=clo,
            e_coefficient=e_coefficient,
            wme=wme,
            units=units,
        )


@dataclass
class ESIInputs(BaseInputs):
    """Input class for the Environmental Stress Index (ESI) calculation.

    This class validates and processes inputs required for calculating the ESI, which
    evaluates heat stress based on temperature, humidity, and solar radiation.
    """

    def __init__(self, tdb, rh, sol_radiation_global, round_output=True):
        # Initialize with only required fields, setting others to None
        super().__init__(
            tdb=tdb,
            rh=rh,
            sol_radiation_global=sol_radiation_global,
            round_output=round_output,
        )

    def __post_init__(self):
        super().__post_init__()

        rh = np.asarray(self.rh, dtype=float)
        if np.any(rh < 0) or np.any(rh > 100):
            raise ValueError("Relative humidity must be between 0 and 100 %")

        sol_radiation_global = np.asarray(self.sol_radiation_global, dtype=float)
        if np.any(sol_radiation_global < 0):
            raise ValueError("Solar radiation must be greater than or equal to 0 W/m2")


class HIModels(Enum):
    rothfusz = "rothfusz"
    lu_romps = "lu-romps"


@dataclass
class HIInputs(BaseInputs):
    def __init__(
        self,
        tdb,
        rh,
        round_output,
    ):
        # Initialize with only required fields, setting others to None
        super().__init__(
            tdb=tdb,
            rh=rh,
            round_output=round_output,
        )


class HumidexModels(Enum):
    rana = "rana"
    masterson = "masterson"


@dataclass
class HumidexInputs(BaseInputs):
    def __init__(
        self,
        tdb,
        rh,
        round_output,
    ):
        # Initialize with only required fields, setting others to None
        super().__init__(
            tdb=tdb,
            rh=rh,
            round_output=round_output,
        )


@dataclass
class NETInputs(BaseInputs):
    def __init__(
        self,
        tdb,
        rh,
        v,
        round_output=True,
    ):
        # Initialize with only required fields, setting others to None
        super().__init__(
            tdb=tdb,
            rh=rh,
            v=v,
            round_output=round_output,
        )


@dataclass
class PETSteadyInputs(BaseInputs):
    def __init__(
        self,
        tdb,
        tr,
        v,
        rh,
        met,
        clo,
        p_atm,
        position,
        age,
        sex,
        weight,
        height,
        wme,
    ):
        # Initialize with only required fields, setting others to None
        super().__init__(
            tdb=tdb,
            tr=tr,
            v=v,
            rh=rh,
            met=met,
            clo=clo,
            p_atm=p_atm,
            position=position,
            age=age,
            sex=sex,
            weight=weight,
            height=height,
            wme=wme,
        )


@dataclass
class PHSInputs(BaseInputs):
    def __init__(
        self,
        tdb,
        tr,
        v,
        rh,
        met,
        clo,
        round_output,
        wme,
        posture,
    ):
        # Initialize with only required fields, setting others to None
        super().__init__(
            tdb=tdb,
            tr=tr,
            v=v,
            rh=rh,
            met=met,
            clo=clo,
            round_output=round_output,
            wme=wme,
            posture=posture,
        )


@dataclass
class PMVInputs(BaseInputs):
    def __init__(
        self,
        tdb,
        tr,
        vr,
        rh,
        met,
        clo,
        wme=0,
        units=Units.SI.value,
        limit_inputs=True,
        airspeed_control=True,
    ):
        # Initialize with only required fields, setting others to None
        super().__init__(
            tdb=tdb,
            tr=tr,
            vr=vr,
            rh=rh,
            met=met,
            clo=clo,
            wme=wme,
            units=units,
            limit_inputs=limit_inputs,
            airspeed_control=airspeed_control,
        )


@dataclass
class PMVPPDInputs(BaseInputs):
    def __init__(
        self,
        tdb,
        tr,
        vr,
        rh,
        met,
        clo,
        wme=0,
        units=Units.SI.value,
        limit_inputs=True,
        airspeed_control=True,
    ):
        # Initialize with only required fields, setting others to None
        super().__init__(
            tdb=tdb,
            tr=tr,
            vr=vr,
            rh=rh,
            met=met,
            clo=clo,
            wme=wme,
            units=units,
            limit_inputs=limit_inputs,
            airspeed_control=airspeed_control,
        )


@dataclass
class SETInputs(BaseInputs):
    def __init__(
        self,
        tdb,
        tr,
        v,
        rh,
        met,
        clo,
        wme=0,
        body_surface_area=1.8258,
        p_atm=101325,
        position=Postures.standing.value,
        units=Units.SI.value,
        limit_inputs=True,
    ):
        # Initialize with only required fields, setting others to None
        super().__init__(
            tdb=tdb,
            tr=tr,
            v=v,
            rh=rh,
            met=met,
            clo=clo,
            wme=wme,
            body_surface_area=body_surface_area,
            p_atm=p_atm,
            position=position,
            units=units,
            limit_inputs=limit_inputs,
        )


@dataclass
class SolarGainInputs(BaseInputs):
    def __init__(
        self,
        sol_altitude,
        sharp,
        sol_radiation_dir,
        sol_transmittance,
        f_svv,
        f_bes,
        asw=0.7,
        posture=Postures.sitting.value,
        floor_reflectance=0.6,
    ):
        # Initialize with only required fields, setting others to None
        super().__init__(
            sol_altitude=sol_altitude,
            sharp=sharp,
            sol_radiation_dir=sol_radiation_dir,
            sol_transmittance=sol_transmittance,
            f_svv=f_svv,
            f_bes=f_bes,
            asw=asw,
            posture=posture,
            floor_reflectance=floor_reflectance,
        )


@dataclass
class GaggeTwoNodesInputs(BaseInputs):
    def __init__(
        self,
        tdb,
        tr,
        v,
        rh,
        met,
        clo,
        wme=0,
        body_surface_area=1.8258,
        p_atm=101325,
        position=Postures.standing.value,
        max_skin_blood_flow=90,
        round_output=True,
        max_sweating=500,
        w_max=None,
    ):
        # Initialize with only required fields, setting others to None
        super().__init__(
            tdb=tdb,
            tr=tr,
            v=v,
            rh=rh,
            met=met,
            clo=clo,
            wme=wme,
            body_surface_area=body_surface_area,
            p_atm=p_atm,
            position=position,
            max_skin_blood_flow=max_skin_blood_flow,
            round_output=round_output,
            max_sweating=max_sweating,
            w_max=w_max,
        )


@dataclass
class GaggeTwoNodesSleepInputs(BaseInputs):
    def __init__(
        self,
        tdb,
        tr,
        v,
        rh,
        clo,
        thickness_quilt,
        wme=0,
        p_atm=101325,
    ):
        # Initialise BaseInputs-supported fields
        super().__init__(
            tdb=tdb,
            tr=tr,
            v=v,
            rh=rh,
            clo=clo,
            wme=wme,
            p_atm=p_atm,
            thickness_quilt=thickness_quilt,
        )

    def __post_init__(self):
        super().__post_init__()

        if np.any(np.asarray(self.thickness_quilt, dtype=float) < 0):
            raise ValueError("thickness_quilt must be greater than or equal to 0 cm.")


@dataclass
class UseFansHeatwavesInputs(BaseInputs):
    def __init__(
        self,
        tdb,
        tr,
        v,
        rh,
        met,
        clo,
        wme=0,
        body_surface_area=1.8258,
        p_atm=101325,
        position=Postures.standing.value,
        max_skin_blood_flow=80,
        limit_inputs=True,
    ):
        # Initialize with only required fields, setting others to None
        super().__init__(
            tdb=tdb,
            tr=tr,
            v=v,
            rh=rh,
            met=met,
            clo=clo,
            wme=wme,
            body_surface_area=body_surface_area,
            p_atm=p_atm,
            position=position,
            max_skin_blood_flow=max_skin_blood_flow,
            limit_inputs=limit_inputs,
        )


@dataclass
class UTCIInputs(BaseInputs):
    def __init__(
        self,
        tdb,
        tr,
        v,
        rh,
        units=Units.SI.value,
        limit_inputs=True,
    ):
        # Initialize with only required fields, setting others to None
        super().__init__(
            tdb=tdb,
            tr=tr,
            v=v,
            rh=rh,
            units=units,
            limit_inputs=limit_inputs,
        )


@dataclass
class VerticalTGradPPDInputs(BaseInputs):
    def __init__(
        self,
        tdb,
        tr,
        vr,
        rh,
        met,
        clo,
        vertical_tmp_grad,
        units=Units.SI.value,
    ):
        # Initialize with only required fields, setting others to None
        super().__init__(
            tdb=tdb,
            tr=tr,
            vr=vr,
            rh=rh,
            met=met,
            clo=clo,
            vertical_tmp_grad=vertical_tmp_grad,
            units=units,
        )


@dataclass
class WBGTInputs(BaseInputs):
    def __init__(
        self,
        twb,
        tg,
        tdb=None,
        with_solar_load=False,
        round_output=True,
    ):
        # Initialize with only required fields, setting others to None
        super().__init__(
            twb=twb,
            tg=tg,
            tdb=tdb,
            with_solar_load=with_solar_load,
            round_output=round_output,
        )


@dataclass
class WCIInputs(BaseInputs):
    def __init__(
        self,
        tdb,
        v,
        round_output=True,
    ):
        # Initialize with only required fields, setting others to None
        super().__init__(
            tdb=tdb,
            v=v,
            round_output=round_output,
        )


@dataclass
class WCTInputs(BaseInputs):
    def __init__(
        self,
        tdb,
        v,
        round_output=True,
    ):
        # Initialize with only required fields, setting others to None
        super().__init__(
            tdb=tdb,
            v=v,
            round_output=round_output,
        )


@dataclass
class WorkCapacityHothapsInputs(BaseInputs):
    def __init__(
        self,
        wbgt,
        intensity,
    ):
        super().__init__(wbgt=wbgt, intensity=intensity)


@dataclass
class WorkCapacityStandardsInputs(BaseInputs):
    def __init__(
        self,
        wbgt,
        met,
    ):
        # Initialize with only required fields, setting others to None
        super().__init__(
            wbgt=wbgt,
            met=met,
        )

    def __post_init__(self):
        super().__post_init__()
        met = np.asarray(self.met, dtype=float)
        if np.any(met < 0) or np.any(met > 2500):
            raise ValueError("Metabolic rate out of plausible range")<|MERGE_RESOLUTION|>--- conflicted
+++ resolved
@@ -1,10 +1,14 @@
-from dataclasses import dataclass, field
+from dataclasses import dataclass
+from dataclasses import field
 from enum import Enum
 from typing import Union
 
 import numpy as np
 
-from pythermalcomfort.utilities import Postures, Sex, Units, validate_type
+from pythermalcomfort.utilities import Postures
+from pythermalcomfort.utilities import Sex
+from pythermalcomfort.utilities import Units
+from pythermalcomfort.utilities import validate_type
 
 
 class WorkIntensity(str, Enum):
@@ -61,12 +65,9 @@
     max_skin_blood_flow: Union[float, int, np.ndarray, list] = field(default=80)
     max_sweating: Union[float, int, np.ndarray, list] = field(default=500)
     w_max: Union[float, int, np.ndarray, list] = field(default=None)
-<<<<<<< HEAD
     wbgt: Union[float, int, np.ndarray, list] = field(default=None)
     intensity: Union[str, WorkIntensity] = field(default=None)
-=======
     thickness_quilt: Union[float, int, np.ndarray, list] = field(default=None)
->>>>>>> a7bf5fac
 
     def __post_init__(self):
         def is_pandas_series(obj):
@@ -246,7 +247,6 @@
         if self.w_max is not None:
             self.w_max = convert_series_to_list(self.w_max)
             validate_type(self.w_max, "w_max", (float, int, np.ndarray, list))
-<<<<<<< HEAD
         if self.wbgt is not None:
             self.wbgt = convert_series_to_list(self.wbgt)
             validate_type(self.wbgt, "wbgt", (float, int, np.ndarray, list))
@@ -256,12 +256,11 @@
                 "intensity",
                 self.intensity,
                 [i.value for i in WorkIntensity],
-=======
+            )
         if self.thickness_quilt is not None:
             self.thickness_quilt = convert_series_to_list(self.thickness_quilt)
             validate_type(
                 self.thickness_quilt, "thickness_quilt", (float, int, np.ndarray, list)
->>>>>>> a7bf5fac
             )
 
 
