from __future__ import annotations

import math
import warnings
from enum import Enum
from typing import NamedTuple

import numpy as np
from numpy.typing import NDArray

from pythermalcomfort.classes_return import PsychrometricValues
from pythermalcomfort.shared_functions import valid_range

warnings.simplefilter("always")


c_to_k = 273.15
cp_vapour = 1805.0
cp_water = 4186
cp_air = 1004
h_fg = 2501000
r_air = 287.055
g = 9.81  # m/s2
met_to_w_m2 = 58.15


class Models(Enum):
    """Models options."""

    ashrae_55_2023 = "55-2023"
    iso_7730_2005 = "7730-2005"
    iso_9920_2007 = "9920-2007"
    iso_7933_2004 = "7933-2004"
    iso_7933_2023 = "7933-2023"


class Units(Enum):
    """Units options."""

    SI = "SI"
    IP = "IP"


class Sex(Enum):
    """Sex options."""

    male = "male"
    female = "female"


def p_sat_torr(tdb: float | list[float]) -> NDArray[np.float64]:
    """Estimates the saturation vapor pressure in [torr].

    Parameters
    ----------
    tdb : float or list of floats
        dry bulb air temperature, [C]

    Returns
    -------
    p_sat : float
        saturation vapor pressure [torr]
    """
    return np.exp(18.6686 - 4030.183 / (tdb + 235.0))


def enthalpy_air(
    tdb: float | list[float] | NDArray[np.float64],
    hr: float | list[float] | NDArray[np.float64],
) -> NDArray[np.float64]:
    """Calculate air enthalpy_air.

    Parameters
    ----------
    tdb: float or list of floats
        air temperature, [°C]
    hr: float or list of floats
        humidity ratio, [kg water/kg dry air]

    Returns
    -------
    enthalpy_air: float or list of floats
        enthalpy_air [J/kg dry air]
    """
    tdb = np.asarray(tdb, dtype=np.float64)
    hr = np.asarray(hr, dtype=np.float64)
    h_dry_air = cp_air * tdb
    h_sat_vap = h_fg + cp_vapour * tdb
    return h_dry_air + hr * h_sat_vap


def p_sat(tdb: float | list[float] | NDArray[np.float64]) -> NDArray[np.float64]:
    """Calculate vapour pressure of water at different temperatures.

    Parameters
    ----------
    tdb: float or list of floats
        air temperature, [°C]

    Returns
    -------
    p_sat: float or list of floats
        saturation vapor pressure, [Pa]
    """

    # pre-calculated constants for p_sat
    c1 = -5674.5359
    c2 = 6.3925247
    c3 = -0.9677843 * 1e-2
    c4 = 0.62215701 * 1e-6
    c5 = 0.20747825 * 1e-8
    c6 = -0.9484024 * 1e-12
    c7 = 4.1635019
    c8 = -5800.2206
    c9 = 1.3914993
    c10 = -0.048640239
    c11 = 0.41764768 * 1e-4
    c12 = -0.14452093 * 1e-7
    c13 = 6.5459673

    tdb = np.asarray(tdb, dtype=np.float64)
    ta_k = tdb + c_to_k
    # pre-calculate the value before passing it to .where
    log_ta_k = np.log(ta_k)
    return np.where(
        ta_k < c_to_k,
        np.exp(
            c1 / ta_k
            + c2
            + ta_k * (c3 + ta_k * (c4 + ta_k * (c5 + c6 * ta_k)))
            + c7 * log_ta_k,
        ),
        np.exp(
            c8 / ta_k + c9 + ta_k * (c10 + ta_k * (c11 + ta_k * c12)) + c13 * log_ta_k,
        ),
    )


def antoine(tdb: float | list[float]) -> NDArray[np.float64]:
    """Calculate saturated vapor pressure using Antoine equation [kPa].

    Parameters
    ----------
    tdb : float or list of floats
        Temperature [°C].

    Returns
    -------
    float or list of floats
        Saturated vapor pressure [kPa].
    """
    tdb = np.asarray(tdb, dtype=np.float64)
    return math.e ** (16.6536 - 4030.183 / (tdb + 235))


def psy_ta_rh(
    tdb: float | list[float],
    rh: float | list[float],
    p_atm: float = 101325,
) -> PsychrometricValues:
    """Calculate psychrometric values of air based on dry bulb air temperature and
    relative humidity.

    For more accurate results we recommend the use of the Python
    package `psychrolib`_.

    .. _psychrolib: https://pypi.org/project/PsychroLib/

    Parameters
    ----------
    tdb: float or list of floats
        air temperature, [°C]
    rh: float or list of floats
        relative humidity, [%]
    p_atm: float or list of floats
        atmospheric pressure, [Pa]

    Returns
    -------
    p_vap: float or list of floats
        partial pressure of water vapor in moist air, [Pa]
    hr: float or list of floats
        humidity ratio, [kg water/kg dry air]
    wet_bulb_tmp: float or list of floats
        wet bulb temperature, [°C]
    dew_point_tmp: float or list of floats
        dew point temperature, [°C]
    h: float or list of floats
        enthalpy_air [J/kg dry air]
    """
    tdb = np.asarray(tdb, dtype=np.float64)
    rh = np.asarray(rh, dtype=np.float64)
    p_atm = np.asarray(p_atm, dtype=np.float64)

    p_saturation = p_sat(tdb)
    p_vap = rh / 100 * p_saturation
    hr = 0.62198 * p_vap / (p_atm - p_vap)
    tdp = dew_point_tmp(tdb, rh)
    twb = wet_bulb_tmp(tdb, rh)
    h = enthalpy_air(tdb, hr)

    return PsychrometricValues(
        p_sat=p_saturation,
        p_vap=p_vap,
        hr=hr,
        wet_bulb_tmp=twb,
        dew_point_tmp=tdp,
        h=h,
    )


def wet_bulb_tmp(
    tdb: float | list[float] | NDArray[np.float64],
    rh: float | list[float] | NDArray[np.float64],
) -> NDArray[np.float64]:
    """Calculate the wet-bulb temperature using the Stull equation [Stull2011]_.

    Parameters
    ----------
    tdb: float or list of floats
        air temperature, [°C]
    rh: float or list of floats
        relative humidity, [%]

    Returns
    -------
    tdb: float or list of floats
        wet-bulb temperature, [°C]
    """
    return (
        tdb * np.arctan(0.151977 * (rh + 8.313659) ** 0.5)
        + np.arctan(tdb + rh)
        - np.arctan(rh - 1.676331)
        + 0.00391838 * rh**1.5 * np.arctan(0.023101 * rh)
        - 4.686035
    )


def dew_point_tmp(
    tdb: float | list[float] | NDArray[np.float64],
    rh: float | list[float] | NDArray[np.float64],
) -> NDArray[np.float64]:  # This is the simplified return type
    """Calculate the dew point temperature.

<<<<<<< HEAD
    Parameters
    ----------
    tdb: float or list of floats
        dry bulb air temperature, [°C]
    rh: float or list of floats
        relative humidity, [%]

    Returns
    -------
    dew_point_tmp: float or list of floats
        dew point temperature, [°C]
=======
        The equation use the Magnus formula using the coefficient from
        the 2024 edition of the Guide to Instruments and Methods of
        Observation. [WMO2024]_.

        Parameters
        ----------
        tdb: float or list of floats
            dry bulb air temperature, [°C]
        rh: float or list of floats
            relative humidity, [%]

        Returns
        -------
        dew_point_tmp: ndarray
            dew point temperature, [°C]

        Example
        -------
        .. code-block:: python

            from pythermalcomfort.utilities import dew_point_tmp
    ¨
            tdb = 25.0  # dry bulb temperature in °C
            rh = 60.0  # relative humidity in %
            t_d = dew_point_tmp(tdb, rh)
>>>>>>> f5dc37c7
    """
    tdb = np.asarray(tdb, dtype=np.float64)
    rh = np.asarray(rh, dtype=np.float64)

    e_w = 6.112 * np.exp(
        (17.62 * tdb) / (243.12 + tdb)
    )  # saturation vapor pressure in hPa
    e_s = (rh / 100) * e_w  # actual vapor pressure in hPa
    return 243.12 * np.log(e_s / 6.112) / (17.62 - np.log(e_s / 6.112))


def mean_radiant_tmp(
    tg: float | list[float],
    tdb: float | list[float],
    v: float | list[float],
    d: float | list[float] = 0.15,
    emissivity: float | list[float] = 0.95,
    standard="Mixed Convection",
) -> NDArray[np.float64]:
    """Convert the globe temperature reading into mean radiant temperature in accordance
    with either the Mixed Convection developed by Teitelbaum E. et al. (2022) or the ISO
    7726:1998 Standard [7726ISO1998]_.

    Parameters
    ----------
    tg : float or list of floats
        globe temperature, [°C]
    tdb : float or list of floats
        air temperature, [°C]
    v : float or list of floats
        air speed, [m/s]
    d : float or list of floats
        diameter of the globe, [m] default 0.15 m
    emissivity : float or list of floats
        emissivity of the globe temperature sensor, default 0.95
    standard : str, optional
        Supported values are 'Mixed Convection' and 'ISO'. Defaults to 'Mixed Convection'.
        either choose between the Mixed Convection and ISO formulations.
        The Mixed Convection formulation has been proposed by Teitelbaum E. et al. (2022)
        to better determine the free and forced convection coefficient used in the
        calculation of the mean radiant temperature. They also showed that mean radiant
        temperature measured with ping-pong ball-sized globe thermometers is not reliable
        due to a stochastic convective bias [Teitelbaum2022]_. The Mixed Convection model has only
        been validated for globe sensors with a diameter between 0.04 and 0.15 m.

    Returns
    -------
    tr: float or list of floats
        mean radiant temperature, [°C]
<<<<<<< HEAD
=======

    Examples
    --------
    .. code-block:: python

        from pythermalcomfort.utilities import mean_radiant_tmp

        tg = 53.2  # globe temperature in °C
        tdb = 30.0  # dry bulb temperature in °C
        v = 0.3  # air speed in m/s
        d = 0.1  # diameter of the globe in m
        tr = mean_radiant_tmp(tg, tdb, v, d, standard="ISO")
        print(tr)  # 74.8
>>>>>>> f5dc37c7
    """
    standard = standard.lower()

    tdb = np.asarray(tdb)
    tg = np.asarray(tg)
    v = np.asarray(v)
    d = np.asarray(d)

    if standard == "mixed convection":
        mu = 0.0000181  # Pa s
        k_air = 0.02662  # W/m-K
        beta = 0.0034  # 1/K
        nu = 0.0000148  # m2/s
        alpha = 0.00002591  # m2/s
        pr = cp_air * mu / k_air  # Prandtl constants

        o = 0.0000000567
        n = 1.27 * d + 0.57

        ra = g * beta * np.absolute(tg - tdb) * d * d * d / nu / alpha
        re = v * d / nu

        nu_natural = 2 + (0.589 * np.power(ra, (1 / 4))) / (
            np.power(1 + np.power(0.469 / pr, 9 / 16), (4 / 9))
        )
        nu_forced = 2 + (
            0.4 * np.power(re, 0.5) + 0.06 * np.power(re, 2 / 3)
        ) * np.power(pr, 0.4)

        tr = (
            np.power(
                np.power(tg + 273.15, 4)
                - (
                    (
                        (
                            (
                                np.power(
                                    (np.power(nu_forced, n) + np.power(nu_natural, n)),
                                    1 / n,
                                )
                            )
                            * k_air
                            / d
                        )
                        * (-tg + tdb)
                    )
                    / emissivity
                    / o
                ),
                0.25,
            )
            - 273.15
        )

        d_valid = valid_range(d, (0.04, 0.15))
        tr = np.where(~np.isnan(d_valid), tr, np.nan)

        return np.around(tr, 1)

    if standard == "iso":  # pragma: no branch
        tg = np.add(tg, c_to_k)
        tdb = np.add(tdb, c_to_k)

        # calculate heat transfer coefficient
        h_n = 1.4 * np.power(np.abs(tg - tdb) / d, 0.25)  # natural convection
        h_f = 6.3 * np.power(v, 0.6) / np.power(d, 0.4)  # forced convection

        # get the biggest between the two coefficients
        h = np.maximum(h_f, h_n)

        tr = (
            np.power(
                np.power(tg, 4) + h * (tg - tdb) / (emissivity * (5.67 * 10**-8)),
                0.25,
            )
            - c_to_k
        )

        return np.around(tr, 1)


def validate_type(value, name: str, allowed_types: tuple):
    """Validate the type of a value against allowed types."""
    if isinstance(value, np.generic):
        value = value.item()
    if not isinstance(value, allowed_types):
        invalid_type_msg = (
            f"{name} must be one of the following types: {allowed_types}."
        )
        raise TypeError(invalid_type_msg)


def transpose_sharp_altitude(sharp: float, altitude: float) -> tuple[float, float]:
    """Transpose the solar altitude and solar azimuth angles."""
    altitude_new = math.degrees(
        math.asin(
            math.sin(math.radians(abs(sharp - 90))) * math.cos(math.radians(altitude)),
        ),
    )
    sharp = math.degrees(
        math.atan(
            math.sin(math.radians(sharp)) * math.tan(math.radians(90 - altitude)),
        ),
    )
    sol_altitude = altitude_new
    return round(sharp, 3), round(sol_altitude, 3)


def _check_standard_compliance_array(standard, **kwargs):
    default_kwargs = {"airspeed_control": True}
    params = {**default_kwargs, **kwargs}
    values_to_return = {}

    if standard == Models.ashrae_55_2023.value:  # based on table 7.3.4 ashrae 55 2020
        tdb_valid = valid_range(params["tdb"], (10.0, 40.0))
        tr_valid = valid_range(params["tr"], (10.0, 40.0))

        values_to_return["tdb"] = tdb_valid
        values_to_return["tr"] = tr_valid

        if "v" in params:
            v_valid = valid_range(params["v"], (0.0, 2.0))
            values_to_return["v"] = v_valid

        if not params["airspeed_control"]:
            v_valid = np.where(
                (params["v"] > 0.8) & (params["clo"] < 0.7) & (params["met"] < 1.3),
                np.nan,
                v_valid,
            )
            to = operative_tmp(params["tdb"], params["tr"], params["v"])
            v_limit = 50.49 - 4.4047 * to + 0.096425 * to * to
            v_valid = np.where(
                (to > 23)
                & (to < 25.5)
                & (params["v"] > v_limit)
                & (params["clo"] < 0.7)
                & (params["met"] < 1.3),
                np.nan,
                v_valid,
            )
            v_valid = np.where(
                (to <= 23)
                & (params["v"] > 0.2)
                & (params["clo"] < 0.7)
                & (params["met"] < 1.3),
                np.nan,
                v_valid,
            )

            values_to_return["v"] = v_valid

        if "met" in params:
            met_valid = valid_range(params["met"], (1.0, 4.0))
            clo_valid = valid_range(params["clo"], (0.0, 1.5))

            values_to_return["met"] = met_valid
            values_to_return["clo"] = clo_valid

        if "v_limited" in params:
            valid = valid_range(params["v_limited"], (0.0, 0.2))
            values_to_return["v_limited"] = valid

        return values_to_return.values()

    if standard == Models.iso_7933_2004.value:  # based on ISO 7933:2004 Annex A
        tdb_valid = valid_range(params["tdb"], (15.0, 50.0))
        p_a_valid = valid_range(params["p_a"], (0, 4.5))
        tr_valid = valid_range(params["tr"], (0.0, 60.0))
        v_valid = valid_range(params["v"], (0.0, 3))
        met_valid = valid_range(params["met"], (100, 450))
        clo_valid = valid_range(params["clo"], (0.1, 1))

        return tdb_valid, tr_valid, v_valid, p_a_valid, met_valid, clo_valid

    if standard == Models.iso_7933_2023.value:  # based on ISO 7933:2023 Annex A
        tdb_valid = valid_range(params["tdb"], (15.0, 50.0))
        p_a_valid = valid_range(params["p_a"], (0.5, 4.5))
        tr_valid = valid_range(params["tr"], (0.0, 60.0))
        v_valid = valid_range(params["v"], (0.0, 3))
        met_valid = valid_range(params["met"], (100, 450))
        clo_valid = valid_range(params["clo"], (0.1, 1))

        return tdb_valid, tr_valid, v_valid, p_a_valid, met_valid, clo_valid

    if standard == "fan_heatwaves":
        tdb_valid = valid_range(params["tdb"], (20.0, 50.0))
        tr_valid = valid_range(params["tr"], (20.0, 50.0))
        v_valid = valid_range(params["v"], (0.1, 4.5))
        rh_valid = valid_range(params["rh"], (0, 100))
        met_valid = valid_range(params["met"], (0.7, 2))
        clo_valid = valid_range(params["clo"], (0.0, 1))

        return tdb_valid, tr_valid, v_valid, rh_valid, met_valid, clo_valid

    if standard == Models.iso_7730_2005.value:  # based on ISO 7730:2005 page 3
        tdb_valid = valid_range(params["tdb"], (10.0, 30.0))
        tr_valid = valid_range(params["tr"], (10.0, 40.0))
        v_valid = valid_range(params["v"], (0.0, 1.0))
        met_valid = valid_range(params["met"], (0.8, 4.0))
        clo_valid = valid_range(params["clo"], (0.0, 2))

        return tdb_valid, tr_valid, v_valid, met_valid, clo_valid


class Postures(Enum):
    """Postures options."""

    standing = "standing"
    sitting = "sitting"
    sedentary = "sedentary"
    reclining = "reclining"
    lying = "lying"
    supine = "supine"
    crouching = "crouching"


class BodySurfaceAreaEquations(Enum):
    """Body Surface Area Equations."""

    dubois = "dubois"
    takahira = "takahira"
    fujimoto = "fujimoto"
    kurazumi = "kurazumi"


def body_surface_area(
    weight: float,
    height: float,
    formula: str = BodySurfaceAreaEquations.dubois.value,
) -> float:
    """Calculate the body surface area (BSA) in square meters.

    Parameters
    ----------
    weight : float
        Body weight in kilograms.
    height : float
        Body height in meters.
    formula : str, optional
        Formula used to calculate the body surface area. Default is "dubois".
        Choose one from BodySurfaceAreaEquations.

    Returns
    -------
    float
        Body surface area in square meters.

    Raises
    ------
    ValueError
        If the specified formula is not recognized.

    Examples
    --------
    Calculate BSA using the DuBois formula:

    .. code-block:: python

        bsa = body_surface_area(weight=70, height=1.75, formula="dubois")
        print(bsa)
    """
    if formula == BodySurfaceAreaEquations.dubois.value:
        return 0.202 * (weight**0.425) * (height**0.725)
    if formula == BodySurfaceAreaEquations.takahira.value:
        return 0.2042 * (weight**0.425) * (height**0.725)
    if formula == BodySurfaceAreaEquations.fujimoto.value:
        return 0.1882 * (weight**0.444) * (height**0.663)
    if formula == BodySurfaceAreaEquations.kurazumi.value:
        return 0.2440 * (weight**0.383) * (height**0.693)
    invalid_formula_msg = (
        f"Formula '{formula}' for calculating body surface area is not recognized."
    )
    raise ValueError(invalid_formula_msg)


def f_svv(w: float, h: float, d: float) -> float:
    """Calculate the sky-vault view fraction.

    Parameters
    ----------
    w : float
        width of the window, [m]
    h : float
        height of the window, [m]
    d : float
        distance between the occupant and the window, [m]

    Returns
    -------
    f_svv  : float
        sky-vault view fraction ranges between 0 and 1
    """
    return (
        math.degrees(math.atan(h / (2 * d)))
        * math.degrees(math.atan(w / (2 * d)))
        / 16200
    )


def v_relative(v: float | list[float], met: float | list[float]) -> np.ndarray:
    """Estimates the relative air speed which combines the average air speed of the
    space plus the relative air speed caused by the body movement. The same equation is
    used in the ASHRAE 55:2023 and ISO 7730:2005 standards.

    Parameters
    ----------
    v : float or list of floats
        air speed measured by the sensor, [m/s]
    met : float or list of floats
        metabolic rate, [met]

    Returns
    -------
    vr  : float or list of floats
        relative air speed, [m/s]
    """
    v = np.asarray(v, dtype=np.float64)
    met = np.asarray(met, dtype=np.float64)
    return np.where(met > 1, np.around(v + 0.3 * (met - 1), 3), v)


def clo_dynamic_ashrae(
    clo: float | list[float],
    met: float | list[float],
    model: str = Models.ashrae_55_2023.value,
) -> np.ndarray:
    """Estimates the dynamic intrinsic clothing insulation (I :sub:`cl,r`). The ASHRAE
    55:2023 refers to it as (I :sub:`cl,active`). The activity as well as the air speed
    modify the insulation characteristics of the clothing. Consequently, the ASHRAE 55
    standard provides a correction factor for the clothing insulation (I :sub:`cl`)
    based on the metabolic rate.

    Parameters
    ----------
    clo : float or list of floats
        clothing insulation, [clo]

        .. note::
            this is the basic insulation (I :sub:`cl`) also known as the intrinsic
            clothing insulation value under reference conditions

    met : float or list of floats
        metabolic rate, [met]
    model : str, optional
        Select the version of the ASHRAE 55 Standard to use. Currently, the only
        option available is "55-2023".

    Returns
    -------
    clo : float or list of floats
        dynamic clothing insulation (I :sub:`cl,r`), [clo]
    """
    clo = np.asarray(clo, dtype=np.float64)
    met = np.asarray(met, dtype=np.float64)

    model = model.lower()
    if model not in [Models.ashrae_55_2023.value]:
        invalid_model_msg = f"PMV calculations can only be performed in compliance with ASHRAE {Models.ashrae_55_2023.value}"
        raise ValueError(invalid_model_msg)

    return np.where(met > 1.2, np.around(clo * (0.6 + 0.4 / met), 3), clo)


def clo_dynamic_iso(
    clo: float | list[float],
    met: float | list[float],
    v: float | list[float],
    i_a: float | list[float] = 0.7,
    model: str = Models.iso_9920_2007.value,
) -> np.ndarray:
    """Estimates the dynamic intrinsic clothing insulation (I :sub:`cl,r`). The activity
    as well as the air speed modify the insulation characteristics of the clothing.
    Consequently, the ISO standard states that (I :sub:`cl,`) shall be corrected
    [7730ISO2005]_. However, the ISO 7730:2005 contains insufficient information to
    calculate (I :sub:`cl,r`). Therefore, we implemented the equations provided in the
    ISO 9920:2007 standard [ISO9920]_.

    Parameters
    ----------
    clo : float or list of floats
        clothing insulation, [clo]
    met : float or list of floats
        metabolic rate, [met]
    v : float or list of floats
        air speed, [m/s]
    i_a : float or list of floats
        thermal insulation of the boundary (surface) air layer around the outer clothing
        or, when nude, around the skin surface, [clo]
    model : str, optional
        Select the version of the ISO standard to use. Currently, the only
        option available is "9920-2007".

    Returns
    -------
    clo : float or list of floats
        dynamic clothing insulation, [clo]
    """
    model = model.lower()
    if model not in [Models.iso_9920_2007.value]:
        invalid_model_msg = f"PMV calculations can only be performed in compliance with ISO {Models.iso_9920_2007.value}"
        raise ValueError(invalid_model_msg)

    clo = np.asarray(clo)
    met = np.asarray(met)
    i_a = np.asarray(i_a)
    v = np.asarray(v)

    f_cl = clo_area_factor(i_cl=clo)
    i_t = clo + i_a / f_cl
    v_walk = v_relative(v=v, met=met) - v
    v_r = v_relative(v=v, met=met)
    i_t_r = clo_total_insulation(
        i_t=i_t,
        vr=v_r,
        v_walk=v_walk,
        i_a_static=i_a,
        i_cl=clo,
    )
    i_a_r = clo_insulation_air_layer(vr=v_r, v_walk=v_walk, i_a_static=i_a)
    return i_t_r - i_a_r / f_cl


def running_mean_outdoor_temperature(
    temp_array: list[float],
    alpha: float = 0.8,
    units: str = Units.SI.value,
) -> float:
    """Estimate the running mean temperature also known as prevailing mean outdoor
    temperature.

    Parameters
    ----------
    temp_array: list
        array containing the mean daily temperature in descending order (i.e. from
        newest/yesterday to oldest) :math:`[t_{day-1}, t_{day-2}, ... ,
        t_{day-n}]`.
        Where :math:`t_{day-1}` is yesterday's daily mean temperature. The EN
        16798-1 2019 [16798EN2019]_ states that n should be equal to 7
    alpha : float
        constant between 0 and 1. The EN 16798-1 2019 [16798EN2019]_ recommends a value of 0.8,
        while the ASHRAE 55 2020 recommends to choose values between 0.9 and 0.6,
        corresponding to a slow- and fast- response running mean, respectively.
        Adaptive comfort theory suggests that a slow-response running mean (alpha =
        0.9) could be more appropriate for climates in which synoptic-scale (day-to-
        day) temperature dynamics are relatively minor, such as the humid tropics.
    units: str default="SI"
        select the SI (International System of Units) or the IP (Imperial Units) system.

    Returns
    -------
    t_rm  : float
        running mean outdoor temperature
<<<<<<< HEAD
=======

    Examples
    --------
    .. code-block:: python

        from pythermalcomfort.utilities import running_mean_outdoor_temperature

        temp_array = [
            22.0,
            20.5,
            19.0,
            21.0,
            18.5,
            17.0,
            16.5,
        ]  # daily mean temperatures
        t_rm = running_mean_outdoor_temperature(temp_array, alpha=0.8, units="SI")

        # Calculate the mean radiant temperature using the previous 7 days from an array of daily mean temperatures
        temp_array = [
            22.0,
            20.5,
            19.0,
            21.0,
            18.5,
            17.0,
            16.5,
            15.0,
            14.5,
        ]  # daily mean temperatures
        days_to_consider = 7
        results = []
        for i in range(len(temp_array) - days_to_consider + 1):
            subset = temp_array[i : i + days_to_consider]
            print(f"Subset for days {i + 1} to {i + days_to_consider}: {subset}")
            t_rm = running_mean_outdoor_temperature(subset, alpha=0.8, units="SI")
            print(f"Days {i + 1} to {i + days_to_consider}: t_rm = {t_rm}")
            results.append(t_rm)

    Calculate the running mean outdoor temperature from hourly data:

    .. code-block:: python

        import pandas as pd
        import numpy as np
        from pythermalcomfort.utilities import running_mean_outdoor_temperature

        # Step 1: Create a DataFrame with hourly dry bulb temperature (tdb) data
        # for 10 days starting from January 1, 2025. We simulate hourly data with
        # a base temperature of 20°C plus sinusoidal daily variation and some noise.
        start_date = pd.Timestamp("2025-01-01")
        hourly_index = pd.date_range(start=start_date, periods=10 * 24, freq="h")
        # Simulate tdb with daily cycle: 20°C base + 10°C amplitude sinusoidal + noise
        t_out_hourly = (
            20
            + 10 * np.sin(2 * np.pi * (hourly_index.hour / 24))
            + np.random.normal(0, 2, len(hourly_index))
        )
        df = pd.DataFrame({"t_out": t_out_hourly}, index=hourly_index)

        # Step 2: Resample the hourly data to daily mean temperatures
        # This gives us the average temperature for each day.
        df_daily = df.resample("D").mean()

        # Step 3: Calculate the running mean outdoor temperature for each day
        # using the previous 7 days' daily means. The function requires the array
        # in descending order (newest to oldest). For the first 6 days, there is
        # insufficient data (less than 7 days), so they remain NaN.
        df_daily["running_mean"] = np.nan
        for i in range(7, len(df_daily)):
            # Get the previous 7 days' means (from i-7 to i-1), reverse to newest first
            prev_7_days = df_daily["t_out"].iloc[i - 7 : i].values[::-1]
            # Calculate the running mean and assign to the current day
            df_daily.loc[df_daily.index[i], "running_mean"] = (
                running_mean_outdoor_temperature(
                    prev_7_days.tolist(), alpha=0.8, units="SI"
                )
            )

        df["date"] = df.index.date
        df_daily["date"] = df_daily.index.date
        df.reset_index().merge(
            df_daily[["date", "running_mean"]], on="date", how="left"
        ).set_index("index").drop(columns=["date"])
>>>>>>> f5dc37c7
    """
    units = units.upper()
    if units == Units.IP.value:
        for ix, _x in enumerate(temp_array):
            temp_array[ix] = units_converter(tdb=temp_array[ix])[0]

    coeff = [alpha**ix for ix, x in enumerate(temp_array)]
    t_rm = sum([a * b for a, b in zip(coeff, temp_array, strict=False)]) / sum(coeff)

    if units == Units.IP.value:
        t_rm = units_converter(tmp=t_rm, from_units=Units.SI.value.lower())[0]

    return round(t_rm, 1)


def units_converter(from_units=Units.IP.value, **kwargs) -> list[float]:
    """Convert IP values to SI units.

    Parameters
    ----------
    from_units: str
        specify system to convert from
    **kwargs : [t, v]

    Returns
    -------
    converted values in SI units
    """
    results = []
    from_units = from_units.upper()
    if from_units == Units.IP.value:
        for key, value in kwargs.items():
            if "tmp" in key or key == "tr" or key == "tdb":
                results.append((value - 32) * 5 / 9)
            if key in ["v", "vr", "vel"]:
                results.append(value / 3.281)
            if key == "area":
                results.append(value / 10.764)
            if key == "pressure":
                results.append(value * 101325)

    elif from_units == Units.SI.value:
        for key, value in kwargs.items():
            if "tmp" in key or key == "tr" or key == "tdb":
                results.append((value * 9 / 5) + 32)
            if key in ["v", "vr", "vel"]:
                results.append(value * 3.281)
            if key == "area":
                results.append(value * 10.764)
            if key == "pressure":
                results.append(value / 101325)

    return results


def operative_tmp(
    tdb: float | list[float],
    tr: float | list[float],
    v: float | list[float],
    standard: str = "ISO",
<<<<<<< HEAD
) -> float | list[float]:
=======
) -> NDArray[np.float64]:
>>>>>>> f5dc37c7
    """Calculate the operative temperature in accordance with ISO 7726:1998
    [7726ISO1998]_.

    Parameters
    ----------
    tdb: float or list of floats
        air temperature, [°C]
    tr: float or list of floats
        mean radiant temperature, [°C]
    v: float or list of floats
        air speed, [m/s]
    standard: str (default="ISO")
        either choose between ISO and ASHRAE


    Returns
    -------
    to: float
        operative temperature, [°C]
    """
    if standard.lower() == "iso":
        return (tdb * np.sqrt(10 * v) + tr) / (1 + np.sqrt(10 * v))
    if standard.lower() == "ashrae":
        a = np.where(v < 0.6, 0.6, 0.7)
        a = np.where(v < 0.2, 0.5, a)
        return a * tdb + (1 - a) * tr
    error_message = (
        f"Operative temperature can only be calculated in compliance with ISO or ASHRAE standards. "
        f"Received standard: {standard}"
    )
    raise ValueError(error_message)


def clo_intrinsic_insulation_ensemble(
    clo_garments: float | list[float],
) -> float:
    """Calculate the intrinsic insulation of a clothing ensemble based on individual
    garments.

    This equation is in accordance with the ISO 9920:2009 standard [ISO9920]_
    Section 4.3. It should be noted that this equation is only valid for clothing
    ensembles with rather uniform insulation values across the body.

    Parameters
    ----------
    clo_garments:  floats or list of floats
        list of floats containing the clothing insulation for each individual garment

    Returns
    -------
    i_cl: float
        intrinsic insulation of the clothing ensemble, [clo]
    """
    clo_garments = np.asarray(clo_garments)
    return np.sum(clo_garments) * 0.835 + 0.161


def clo_area_factor(i_cl: float | list[float]) -> NDArray[np.float64]:
    """Calculate the clothing area factor (f_cl) of the clothing ensemble as a function
    of the intrinsic insulation of the clothing ensemble. This equation is in accordance
    with the ISO 9920:2009 standard [ISO9920]_ Section 5. The standard warns that the
    correlation between f_cl and i_cl is low especially for non-western clothing
    ensembles. The application of this equation is limited to clothing ensembles with
    clo values between 0.2 and 1.7 clo.

    Parameters
    ----------
    i_cl: float or list of floats
        intrinsic insulation of the clothing ensemble, [clo]

    Returns
    -------
    f_cl: float or list of floats
        area factor of the clothing ensemble, [m2]
    """
    i_cl = np.asarray(i_cl, dtype=np.float64)
    return 1 + 0.28 * i_cl


# TODO implement the vr and v_walk functions as a function of the met
def clo_insulation_air_layer(
    vr: float | list[float],
    v_walk: float | list[float],
    i_a_static: float | list[float],
) -> NDArray[np.float64]:
    """Calculate the insulation of the boundary air layer (`I`:sub:`a,r`).

    The static
    boundary air value is 0.7 clo (0.109 m2K/W) for air velocities around 0.1 m/s to
    0.15 m/s. Thus, for static conditions, the standard recommends using the value of
    0.7 clo (0.109 m2K/W) for the boundary air layer insulation. For walking conditions,
    the boundary air layer insulation is calculated based on the walking speed (v_walk)
    and the relative air speed (vr). This equation is extracted from the ISO 9920:2009
    standard [ISO9920]_ Section 6.

    Parameters
    ----------
    vr: float or list of floats
        relative air speed, [m/s]
    v_walk: float or list of floats
        walking speed, [m/s]
    i_a_static: float or list of floats
        static boundary air layer insulation, [clo]

    Returns
    -------
    i_a_r: float or list of floats
        boundary air layer insulation, [clo]
    """
    vr = np.asarray(vr)
    v_walk = np.asarray(v_walk)
    i_a_static = np.asarray(i_a_static)

    return (
        np.exp(
            -0.533 * (vr - 0.15)
            + 0.069 * (vr - 0.15) ** 2
            - 0.462 * v_walk
            + 0.201 * v_walk**2,
        )
        * i_a_static
    )


def clo_total_insulation(
    i_t: float | list[float],
    vr: float | list[float],
    v_walk: float | list[float],
    i_a_static: float | list[float],
    i_cl: float | list[float],
) -> NDArray[np.float64]:
    """Calculate the total insulation of the clothing ensemble (`I`:sub:`T,r`).

    The clothing ensemble (`I`:sub:`T,r`) which is
    the actual thermal insulation from the body surface to the environment, considering
    all clothing, enclosed air layers, and boundary air layers under given environmental
    conditions and activities. It accounts for the effects of movements and wind. The
    ISO 7790 standard [ISO9920]_ provides different equations to calculate it as a
    function of the total thermal insulation of clothing (`I`:sub:`T`), the insulation
    of the boundary air layer (`I`:sub:`a`), the walking speed (`v`:sub:`walk`), and the
    relative air speed (`v`:sub:`r`). These different equations are used if the person
    is clothed in normal clothing (0.6 clo < (`I`:sub:`cl`) < 1.4 clo or 1.2 clo <
    (`I`:sub:`T`) < 2.0 clo), nude (`I`:sub:`cl` = 0 clo), and if the person is clothed
    in very light clothing (`I`:sub:`cl` < 0.6 clo). Here we have not implemented the
    equation for high clothing (`I`:sub:`T` > 2.0 clo). Hence the applicability of this
    function is limited to 0 clo < (`I`:sub:`T`) < 2.0 clo). You can find all the inputs
    required in this function in the ISO 9920:2009 standard [ISO9920]_ Annex A.

    Parameters
    ----------
    i_t: float or list of floats
        total thermal insulation of clothing under static reference conditions [clo]
    vr: float or list of floats
        relative air speed, [m/s]
    v_walk: float or list of floats
        walking speed, [m/s]
    i_a_static: float or list of floats
        static boundary air layer insulation, [clo]
    i_cl: float or list of floats
        intrinsic insulation of the clothing ensemble, this is the thermal insulation
        from the skin surface to the outer clothing surface [clo]

    Returns
    -------
    i_t_r: float or list of floats
        total insulation of the clothing ensemble, [clo]
    """
    i_t = np.asarray(i_t)
    vr = np.asarray(vr)
    v_walk = np.asarray(v_walk)
    i_a_static = np.asarray(i_a_static)
    i_cl = np.asarray(i_cl)

    def normal_clothing(_vr, _vw, _i_t) -> float:
        return _i_t * _correction_normal_clothing(_vw=_vw, _vr=_vr)

    def nude(_vr, _vw, _i_a_static) -> float:
        return _i_a_static * _correction_nude(_vr=_vr, _vw=_vw)

    def low_clothing(_vr, _vw, _i_a_static, _i_cl, _i_t) -> float:
        return (
            (0.6 - _i_cl) * nude(_vr, _vw, _i_a_static)
            + _i_cl * normal_clothing(_vr, _vw, _i_t)
        ) / 0.6

    i_t_r = np.where(
        i_cl <= 0.6,
        low_clothing(_vr=vr, _vw=v_walk, _i_a_static=i_a_static, _i_cl=i_cl, _i_t=i_t),
        normal_clothing(_vr=vr, _vw=v_walk, _i_t=i_t),
    )
    return np.where(i_cl == 0, nude(_vr=vr, _vw=v_walk, _i_a_static=i_a_static), i_t_r)


def clo_correction_factor_environment(
    vr: float | list[float],
    v_walk: float | list[float],
    i_cl: float | list[float],
<<<<<<< HEAD
) -> float | list[float]:
=======
) -> NDArray[np.float64]:
>>>>>>> f5dc37c7
    """Return the correction factor for the total insulation of the clothing ensemble
    (`I`:sub:`T`) or the basic/intrinsic insulation (`I`:sub:`cl`).

    This correction factor takes into account of the fact that the values of
    (`I`:sub:`T`) and (`I`:sub:`cl`) are estimated in static conditions. In real
    environments the person may be walking, activity may pump air through the clothing,
    etc.

    Parameters
    ----------
    vr: float or list of floats
        relative air speed, [m/s]
    v_walk: float or list of floats
        walking speed, [m/s]
    i_cl: float or list of floats
        intrinsic insulation of the clothing ensemble, this is the thermal insulation
        from the skin surface to the outer clothing surface [clo]

    Returns
    -------
    correction_factor: float or list of floats
        correction factor for the total insulation of the clothing ensemble
        (`I`:sub:`T,r` / (`I`:sub:`T`)) or the basic/intrinsic insulation
        (`I`:sub:`cl,r` / (`I`:sub:`cl`))
    """
    vr = np.asarray(vr)
    v_walk = np.asarray(v_walk)
    i_cl = np.asarray(i_cl)

    def correction_low_clothing(_vr, _vw, _i_cl) -> float:
        return (
            (0.6 - _i_cl) * _correction_nude(_vr, _vw)
            + _i_cl * _correction_normal_clothing(_vr, _vw)
        ) / 0.6

    c_f = np.where(
        i_cl <= 0.6,
        correction_low_clothing(_vr=vr, _vw=v_walk, _i_cl=i_cl),
        _correction_normal_clothing(_vr=vr, _vw=v_walk),
    )
    return np.where(i_cl == 0, _correction_nude(_vr=vr, _vw=v_walk), c_f)


<<<<<<< HEAD
def _correction_nude(_vr, _vw) -> float:
=======
def _correction_nude(_vr, _vw) -> NDArray[np.float64]:
>>>>>>> f5dc37c7
    """Calculate the correction factor for the total insulation of the clothing
    ensemble."""
    return np.exp(
        -0.533 * (_vr - 0.15)
        + 0.069 * (_vr - 0.15) ** 2
        - 0.462 * _vw
        + 0.201 * _vw**2,
    )


def _correction_normal_clothing(_vr, _vw) -> NDArray[np.float64]:
    """Calculate the correction factor for normal clothing."""
    return np.exp(
        -0.281 * (_vr - 0.15)
        + 0.044 * (_vr - 0.15) ** 2
        - 0.492 * _vw
        + 0.176 * _vw**2,
    )


#: Met values of typical tasks.
met_typical_tasks = {
    "Sleeping": 0.7,
    "Reclining": 0.8,
    "Seated, quiet": 1.0,
    "Reading, seated": 1.0,
    "Writing": 1.0,
    "Typing": 1.1,
    "Standing, relaxed": 1.2,
    "Filing, seated": 1.2,
    "Flying aircraft, routine": 1.2,
    "Filing, standing": 1.4,
    "Driving a car": 1.5,
    "Walking about": 1.7,
    "Cooking": 1.8,
    "Table sawing": 1.8,
    "Walking 2mph (3.2kmh)": 2.0,
    "Lifting/packing": 2.1,
    "Seated, heavy limb movement": 2.2,
    "Light machine work": 2.2,
    "Flying aircraft, combat": 2.4,
    "Walking 3mph (4.8kmh)": 2.6,
    "House cleaning": 2.7,
    "Driving, heavy vehicle": 3.2,
    "Dancing": 3.4,
    "Calisthenics": 3.5,
    "Walking 4mph (6.4kmh)": 3.8,
    "Tennis": 3.8,
    "Heavy machine work": 4.0,
    "Handling 100lb (45 kg) bags": 4.0,
    "Pick and shovel work": 4.4,
    "Basketball": 6.3,
    "Wrestling": 7.8,
}

#: Total clothing insulation of typical ensembles.
clo_typical_ensembles = {
    "Walking shorts, short-sleeve shirt": 0.36,
    "Typical summer indoor clothing": 0.5,
    "Knee-length skirt, short-sleeve shirt, sandals, underwear": 0.54,
    "Trousers, short-sleeve shirt, socks, shoes, underwear": 0.57,
    "Trousers, long-sleeve shirt": 0.61,
    "Knee-length skirt, long-sleeve shirt, full slip": 0.67,
    "Sweat pants, long-sleeve sweatshirt": 0.74,
    "Jacket, Trousers, long-sleeve shirt": 0.96,
    "Typical winter indoor clothing": 1.0,
}

#: Clo values of individual clothing elements. To calculate the total
#: clothing insulation you need to add these values together.
clo_individual_garments = {
    "Metal chair": 0.00,
    "Bra": 0.01,
    "Wooden stool": 0.01,
    "Ankle socks": 0.02,
    "Shoes or sandals": 0.02,
    "Slippers": 0.03,
    "Panty hose": 0.02,
    "Calf length socks": 0.03,
    "Women's underwear": 0.03,
    "Men's underwear": 0.04,
    "Knee socks (thick)": 0.06,
    "Short shorts": 0.06,
    "Walking shorts": 0.08,
    "T-shirt": 0.08,
    "Standard office chair": 0.10,
    "Executive chair": 0.15,
    "Boots": 0.1,
    "Sleeveless scoop-neck blouse": 0.12,
    "Half slip": 0.14,
    "Long underwear bottoms": 0.15,
    "Full slip": 0.16,
    "Short-sleeve knit shirt": 0.17,
    "Sleeveless vest (thin)": 0.1,
    "Sleeveless vest (thick)": 0.17,
    "Sleeveless short gown (thin)": 0.18,
    "Short-sleeve dress shirt": 0.19,
    "Sleeveless long gown (thin)": 0.2,
    "Long underwear top": 0.2,
    "Thick skirt": 0.23,
    "Long-sleeve dress shirt": 0.25,
    "Long-sleeve flannel shirt": 0.34,
    "Long-sleeve sweat shirt": 0.34,
    "Short-sleeve hospital gown": 0.31,
    "Short-sleeve short robe (thin)": 0.34,
    "Short-sleeve pajamas": 0.42,
    "Long-sleeve long gown": 0.46,
    "Long-sleeve short wrap robe (thick)": 0.48,
    "Long-sleeve pajamas (thick)": 0.57,
    "Long-sleeve long wrap robe (thick)": 0.69,
    "Thin trousers": 0.15,
    "Thick trousers": 0.24,
    "Sweatpants": 0.28,
    "Overalls": 0.30,
    "Coveralls": 0.49,
    "Thin skirt": 0.14,
    "Long-sleeve shirt dress (thin)": 0.33,
    "Long-sleeve shirt dress (thick)": 0.47,
    "Short-sleeve shirt dress": 0.29,
    "Sleeveless, scoop-neck shirt (thin)": 0.23,
    "Sleeveless, scoop-neck shirt (thick)": 0.27,
    "Long sleeve shirt (thin)": 0.25,
    "Long sleeve shirt (thick)": 0.36,
    "Single-breasted coat (thin)": 0.36,
    "Single-breasted coat (thick)": 0.44,
    "Double-breasted coat (thin)": 0.42,
    "Double-breasted coat (thick)": 0.48,
}

#: This dictionary contains the reflection coefficients, Fr, for different
#: special materials
f_r_garments = {
    "Cotton with aluminium paint": 0.42,
    "Viscose with glossy aluminium foil": 0.19,
    "Aramid (Kevlar) with glossy aluminium foil": 0.14,
    "Wool with glossy aluminium foil": 0.12,
    "Cotton with glossy aluminium foil": 0.04,
    "Viscose vacuum metallized with aluminium": 0.06,
    "Aramid vacuum metallized with aluminium": 0.04,
    "Wool vacuum metallized with aluminium": 0.05,
    "Cotton vacuum metallized with aluminium": 0.05,
    "Glass fiber vacuum metallized with aluminium": 0.07,
}


class DefaultSkinTemperature(NamedTuple):
    """Default skin temperature in degree Celsius for 17 local body parts.

    The data comes from Hui Zhang's experiments
    https://escholarship.org/uc/item/3f4599hx
    """

    head: float = 35.3
    neck: float = 35.6
    chest: float = 35.1
    back: float = 35.3
    pelvis: float = 35.3
    left_shoulder: float = 34.2
    left_arm: float = 34.6
    left_hand: float = 34.4
    right_shoulder: float = 34.2
    right_arm: float = 34.6
    right_hand: float = 34.4
    left_thigh: float = 34.3
    left_leg: float = 32.8
    left_foot: float = 33.3
    right_thigh: float = 34.3
    right_leg: float = 32.8
    right_foot: float = 33.3<|MERGE_RESOLUTION|>--- conflicted
+++ resolved
@@ -242,19 +242,6 @@
 ) -> NDArray[np.float64]:  # This is the simplified return type
     """Calculate the dew point temperature.
 
-<<<<<<< HEAD
-    Parameters
-    ----------
-    tdb: float or list of floats
-        dry bulb air temperature, [°C]
-    rh: float or list of floats
-        relative humidity, [%]
-
-    Returns
-    -------
-    dew_point_tmp: float or list of floats
-        dew point temperature, [°C]
-=======
         The equation use the Magnus formula using the coefficient from
         the 2024 edition of the Guide to Instruments and Methods of
         Observation. [WMO2024]_.
@@ -280,7 +267,6 @@
             tdb = 25.0  # dry bulb temperature in °C
             rh = 60.0  # relative humidity in %
             t_d = dew_point_tmp(tdb, rh)
->>>>>>> f5dc37c7
     """
     tdb = np.asarray(tdb, dtype=np.float64)
     rh = np.asarray(rh, dtype=np.float64)
@@ -330,8 +316,6 @@
     -------
     tr: float or list of floats
         mean radiant temperature, [°C]
-<<<<<<< HEAD
-=======
 
     Examples
     --------
@@ -345,7 +329,6 @@
         d = 0.1  # diameter of the globe in m
         tr = mean_radiant_tmp(tg, tdb, v, d, standard="ISO")
         print(tr)  # 74.8
->>>>>>> f5dc37c7
     """
     standard = standard.lower()
 
@@ -799,8 +782,6 @@
     -------
     t_rm  : float
         running mean outdoor temperature
-<<<<<<< HEAD
-=======
 
     Examples
     --------
@@ -885,7 +866,6 @@
         df.reset_index().merge(
             df_daily[["date", "running_mean"]], on="date", how="left"
         ).set_index("index").drop(columns=["date"])
->>>>>>> f5dc37c7
     """
     units = units.upper()
     if units == Units.IP.value:
@@ -946,11 +926,7 @@
     tr: float | list[float],
     v: float | list[float],
     standard: str = "ISO",
-<<<<<<< HEAD
-) -> float | list[float]:
-=======
 ) -> NDArray[np.float64]:
->>>>>>> f5dc37c7
     """Calculate the operative temperature in accordance with ISO 7726:1998
     [7726ISO1998]_.
 
@@ -1148,11 +1124,7 @@
     vr: float | list[float],
     v_walk: float | list[float],
     i_cl: float | list[float],
-<<<<<<< HEAD
-) -> float | list[float]:
-=======
 ) -> NDArray[np.float64]:
->>>>>>> f5dc37c7
     """Return the correction factor for the total insulation of the clothing ensemble
     (`I`:sub:`T`) or the basic/intrinsic insulation (`I`:sub:`cl`).
 
@@ -1196,11 +1168,7 @@
     return np.where(i_cl == 0, _correction_nude(_vr=vr, _vw=v_walk), c_f)
 
 
-<<<<<<< HEAD
-def _correction_nude(_vr, _vw) -> float:
-=======
 def _correction_nude(_vr, _vw) -> NDArray[np.float64]:
->>>>>>> f5dc37c7
     """Calculate the correction factor for the total insulation of the clothing
     ensemble."""
     return np.exp(
