--- conflicted
+++ resolved
@@ -3,7 +3,6 @@
 import pytest
 
 
-<<<<<<< HEAD
 def test_vertical_tmp_grad_ppd(get_test_url, retrieve_data):
     reference_table = retrieve_reference_table(
         get_test_url, retrieve_data, Urls.VERTICAL_TMP_GRAD_PPD.name
@@ -13,36 +12,9 @@
     for entry in reference_table["data"]:
         inputs = entry["inputs"]
         outputs = entry["outputs"]
-        result = vertical_tmp_grad_ppd(
-            tdb=inputs["tdb"],
-            tr=inputs["tr"],
-            vr=inputs["vr"],
-            rh=inputs["rh"],
-            met=inputs["met"],
-            clo=inputs["clo"],
-            vertical_tmp_grad=inputs["delta_t"],
-            units=inputs.get("units", "SI"),
-        )
+        result = vertical_tmp_grad_ppd(**inputs)
 
         validate_result(result, outputs, tolerance)
-=======
-def test_vertical_tmp_grad_ppd(get_vertical_tmp_grad_ppd_url, retrieve_data, is_equal):
-    reference_table = retrieve_data(get_vertical_tmp_grad_ppd_url)
-    tolerance = reference_table["tolerance"]
-    for entry in reference_table["data"]:
-        inputs = entry["inputs"]
-        outputs = entry["outputs"]
-        result = vertical_tmp_grad_ppd(**inputs)
-
-        for key in outputs:
-            try:
-                assert is_equal(result[key], outputs[key], tolerance.get(key, 1e-6))
-            except AssertionError as e:
-                print(
-                    f"Assertion failed for {key}. Expected {outputs[key]}, got {result[key]}, inputs={inputs}\nError: {str(e)}"
-                )
-                raise
->>>>>>> 85153c7e
 
     # Test for ValueError
     with pytest.raises(ValueError):
