--- conflicted
+++ resolved
@@ -5,7 +5,6 @@
 from tests.conftest import Urls, retrieve_reference_table, validate_result
 
 
-<<<<<<< HEAD
 tdb = []
 tr = []
 v = []
@@ -19,10 +18,6 @@
     reference_table = retrieve_reference_table(
         get_test_url, retrieve_data, Urls.SET.name
     )
-=======
-def test_phs_url(get_set_url, retrieve_data, is_equal):
-    reference_table = retrieve_data(get_set_url)
->>>>>>> 85153c7e
     tolerance = reference_table["tolerance"]
     for entry in reference_table["data"]:
         inputs = entry["inputs"]
@@ -30,20 +25,8 @@
         inputs["round"] = True
         inputs["limit_inputs"] = False
         result = set_tmp(**inputs)
-<<<<<<< HEAD
 
         validate_result(result, outputs, tolerance)
-=======
-        for key in outputs:
-            # Use the custom is_equal for other types
-            try:
-                assert is_equal(result, outputs[key], tolerance.get(key, 1e-6))
-            except AssertionError as e:
-                print(
-                    f"Assertion failed for {key}. Expected {outputs[key]}, got {result}, inputs={inputs}\nError: {str(e)}"
-                )
-                raise
->>>>>>> 85153c7e
 
 
 
