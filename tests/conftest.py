import pytest
import json
import requests
import numpy as np

# The conftest.py file serves as a means of providing fixtures for an entire directory.
# Fixtures defined in a conftest.py can be used by any test in that package
# without needing to import them (pytest will automatically discover them).


unit_test_data_prefix = "https://raw.githubusercontent.com/TwinGan/validation-data-comfort-models/release_v1.0/"
test_adaptive_en_url = unit_test_data_prefix + "ts_adaptive_en.json"
test_adaptive_ashrae_url = unit_test_data_prefix + "ts_adaptive_ashrae.json"
test_a_pmv_url = unit_test_data_prefix + "ts_a_pmv.json"
test_two_nodes_url = unit_test_data_prefix + "ts_two_nodes.json"
test_solar_gain_url = unit_test_data_prefix + "ts_solar_gain.json"
test_ankle_draft_url = unit_test_data_prefix + "ts_ankle_draft.json"
test_phs_url = unit_test_data_prefix + "ts_phs.json"
test_e_pmv_url = unit_test_data_prefix + "ts_e_pmv.json"
test_at_url = unit_test_data_prefix + "ts_at.json"
test_athb_url = unit_test_data_prefix + "ts_athb.json"
test_clo_tout_url = unit_test_data_prefix + "ts_clo_tout.json"
test_cooling_effect_url = unit_test_data_prefix + "ts_cooling_effect.json"
test_vertical_tmp_grad_ppd_url = unit_test_data_prefix + "ts_vertical_tmp_grad_ppd.json"
<<<<<<< HEAD
test_wbgt_url = unit_test_data_prefix + "ts_wbgt.json"
test_heat_index_url = unit_test_data_prefix + "ts_heat_index.json"
test_net_url = unit_test_data_prefix + "ts_net.json"
test_pmv_pdd_url = unit_test_data_prefix + "ts_pmv_pdd.json"
test_pmv_url = unit_test_data_prefix + "ts_pmv.json"
test_set_url = unit_test_data_prefix + "ts_set.json"
=======
test_humidex_url = unit_test_data_prefix + "ts_humidex.json"

>>>>>>> 9550efb5

@pytest.fixture
def retrieve_data():
    def _retrieve_data(url):
        try:
            response = requests.get(url)
            if response.status_code == 200:
                return json.loads(response.text)
            else:
                response.raise_for_status()
        except requests.RequestException as e:
            print(f"Error fetching data from {url}: {e}")
        return None

    return _retrieve_data

@pytest.fixture
def is_equal():
    def compare(a, b):
        if isinstance(a, np.ndarray):
            if not isinstance(b, np.ndarray):
                b = np.array(b, dtype=float)
            b = np.where(b == None, np.nan, b)  # Replace None with np.nan
            # Return True if arrays are close enough, including handling of NaN values
            return np.allclose(a, b, equal_nan=True)
        elif (a is None and np.isnan(b)) or (b is None and np.isnan(a)):
            return True
        else:
            return a == b
    return compare

@pytest.fixture
def get_adaptive_en_url():
    return test_adaptive_en_url


@pytest.fixture
def get_adaptive_ashrae_url():
    return test_adaptive_ashrae_url


@pytest.fixture
def get_a_pmv_url():
    return test_a_pmv_url


@pytest.fixture
def get_two_nodes_url():
    return test_two_nodes_url


@pytest.fixture
def get_solar_gain_url():
    return test_solar_gain_url


@pytest.fixture
def get_ankle_draft_url():
    return test_ankle_draft_url


@pytest.fixture
def get_phs_url():
    return test_phs_url

@pytest.fixture
def get_vertical_tmp_grad_ppd_url():
    return test_vertical_tmp_grad_ppd_url


@pytest.fixture
def get_humidex_url():
    return test_humidex_url
@pytest.fixture
def get_wbgt_url():
    return test_wbgt_url

@pytest.fixture
def get_e_pmv_url():
    return test_e_pmv_url

@pytest.fixture
def get_at_url():
    return test_at_url

@pytest.fixture
def get_athb_url():
    return test_athb_url

@pytest.fixture
def get_clo_tout_url():
    return test_clo_tout_url

@pytest.fixture
def get_cooling_effect_url():
    return test_cooling_effect_url

@pytest.fixture
def get_heat_index_url():
    return test_heat_index_url

@pytest.fixture
def get_net_url():
    return test_net_url

@pytest.fixture
def get_pmv_pdd_url():
    return test_pmv_pdd_url

@pytest.fixture
def get_pmv_url():
    return test_pmv_url

@pytest.fixture
def get_set_url():
    return test_set_url<|MERGE_RESOLUTION|>--- conflicted
+++ resolved
@@ -22,17 +22,14 @@
 test_clo_tout_url = unit_test_data_prefix + "ts_clo_tout.json"
 test_cooling_effect_url = unit_test_data_prefix + "ts_cooling_effect.json"
 test_vertical_tmp_grad_ppd_url = unit_test_data_prefix + "ts_vertical_tmp_grad_ppd.json"
-<<<<<<< HEAD
 test_wbgt_url = unit_test_data_prefix + "ts_wbgt.json"
 test_heat_index_url = unit_test_data_prefix + "ts_heat_index.json"
 test_net_url = unit_test_data_prefix + "ts_net.json"
 test_pmv_pdd_url = unit_test_data_prefix + "ts_pmv_pdd.json"
 test_pmv_url = unit_test_data_prefix + "ts_pmv.json"
 test_set_url = unit_test_data_prefix + "ts_set.json"
-=======
 test_humidex_url = unit_test_data_prefix + "ts_humidex.json"
 
->>>>>>> 9550efb5
 
 @pytest.fixture
 def retrieve_data():
@@ -49,6 +46,7 @@
 
     return _retrieve_data
 
+
 @pytest.fixture
 def is_equal():
     def compare(a, b):
@@ -62,7 +60,9 @@
             return True
         else:
             return a == b
+
     return compare
+
 
 @pytest.fixture
 def get_adaptive_en_url():
@@ -98,6 +98,7 @@
 def get_phs_url():
     return test_phs_url
 
+
 @pytest.fixture
 def get_vertical_tmp_grad_ppd_url():
     return test_vertical_tmp_grad_ppd_url
@@ -106,46 +107,58 @@
 @pytest.fixture
 def get_humidex_url():
     return test_humidex_url
+
+
 @pytest.fixture
 def get_wbgt_url():
     return test_wbgt_url
+
 
 @pytest.fixture
 def get_e_pmv_url():
     return test_e_pmv_url
 
+
 @pytest.fixture
 def get_at_url():
     return test_at_url
+
 
 @pytest.fixture
 def get_athb_url():
     return test_athb_url
 
+
 @pytest.fixture
 def get_clo_tout_url():
     return test_clo_tout_url
+
 
 @pytest.fixture
 def get_cooling_effect_url():
     return test_cooling_effect_url
 
+
 @pytest.fixture
 def get_heat_index_url():
     return test_heat_index_url
+
 
 @pytest.fixture
 def get_net_url():
     return test_net_url
 
+
 @pytest.fixture
 def get_pmv_pdd_url():
     return test_pmv_pdd_url
+
 
 @pytest.fixture
 def get_pmv_url():
     return test_pmv_url
 
+
 @pytest.fixture
 def get_set_url():
     return test_set_url