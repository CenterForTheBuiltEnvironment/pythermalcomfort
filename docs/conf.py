--- conflicted
+++ resolved
@@ -20,11 +20,7 @@
 year = "2019-2020"
 author = "Federico Tartarini"
 copyright = "{0}, {1}".format(year, author)
-<<<<<<< HEAD
-version = release = "2.0.3"
-=======
 version = release = "2.1.0"
->>>>>>> 0e1b5e0e
 
 pygments_style = "trac"
 templates_path = ["."]
