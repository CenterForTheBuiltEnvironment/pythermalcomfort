--- conflicted
+++ resolved
@@ -350,7 +350,6 @@
 
 .. autoclass:: pythermalcomfort.classes_return.WCT
     :members:
-<<<<<<< HEAD
     
 Work capacity (Dunne et al.)
 -----------------------------
@@ -382,7 +381,6 @@
 .. autofunction:: pythermalcomfort.models.work_capacity_niosh.work_capacity_niosh
 
 .. autoclass:: pythermalcomfort.classes_return.WorkCapacity
-=======
 
 Temperature Humidity Index (THI)
 -----------------------------
@@ -390,5 +388,4 @@
 .. autofunction:: pythermalcomfort.models.thi.thi
     
 .. autoclass:: pythermalcomfort.classes_return.THI
->>>>>>> 7c292743
     :members: